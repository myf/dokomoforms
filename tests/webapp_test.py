--- conflicted
+++ resolved
@@ -48,11 +48,7 @@
 new_config['xsrf_cookies'] = False  # convenient for testing...
 
 
-<<<<<<< HEAD
-def create_test_submission() -> dict:
-=======
 def _create_submission() -> dict:
->>>>>>> f76774ac
     survey_id = survey_table.select().where(
         survey_table.c.survey_title == 'test_title').execute().first(
 
@@ -206,6 +202,7 @@
 
         for i in range(2):
             input_data = {'survey_id': survey_id,
+                          'submitter': 'test_submitter',
                           'answers':
                               [{'question_id': question_id,
                                 'answer': i,
@@ -253,6 +250,7 @@
 
         for i in range(2):
             input_data = {'survey_id': survey_id,
+                          'submitter': 'test_submitter',
                           'answers':
                               [{'question_id': question_id,
                                 'answer': str(i),
@@ -295,6 +293,7 @@
 
         for i in range(2):
             input_data = {'survey_id': survey_id,
+                          'submitter': 'test_submitter',
                           'answers':
                               [{'question_id': question_id,
                                 'answer': i,
@@ -324,6 +323,7 @@
 
         for i in range(2):
             input_data = {'survey_id': survey_id,
+                          'submitter': 'test_submitter',
                           'answers':
                               [{'question_id': question_id,
                                 'answer': i,
@@ -355,6 +355,7 @@
 
         for i in range(2):
             input_data = {'survey_id': survey_id,
+                          'submitter': 'test_submitter',
                           'answers':
                               [{'question_id': question_id,
                                 'answer': i,
@@ -383,6 +384,7 @@
 
         for i in range(2):
             input_data = {'survey_id': survey_id,
+                          'submitter': 'test_submitter',
                           'answers':
                               [{'question_id': q_id,
                                 'answer': i,
@@ -411,6 +413,7 @@
 
         for i in range(2):
             input_data = {'survey_id': survey_id,
+                          'submitter': 'test_submitter',
                           'answers':
                               [{'question_id': q_id,
                                 'answer': i,
@@ -439,6 +442,7 @@
 
         for i in range(3):
             input_data = {'survey_id': survey_id,
+                          'submitter': 'test_submitter',
                           'answers':
                               [{'question_id': q_id,
                                 'answer': i,
@@ -468,6 +472,7 @@
 
         for i in range(3):
             input_data = {'survey_id': survey_id,
+                          'submitter': 'test_submitter',
                           'answers':
                               [{'question_id': q_id,
                                 'answer': i,
@@ -497,6 +502,7 @@
 
         for i in (1, 2, 2, 3):
             input_data = {'survey_id': survey_id,
+                          'submitter': 'test_submitter',
                           'answers':
                               [{'question_id': q_id,
                                 'answer': i,
@@ -524,6 +530,7 @@
         q_id = question.question_id
 
         input_data = {'survey_id': survey_id,
+                      'submitter': 'test_submitter',
                       'answers':
                           [{'question_id': q_id,
                             'answer': [90, 0],
@@ -553,6 +560,7 @@
 
         for i in range(3):
             input_data = {'survey_id': survey_id,
+                          'submitter': 'test_submitter',
                           'answers':
                               [{'question_id': q_id,
                                 'answer': i,
@@ -585,6 +593,7 @@
 
         for i in [0, 2, 1, 0]:
             input_data = {'survey_id': survey_id,
+                          'submitter': 'test_submitter',
                           'answers':
                               [{'question_id': q_id,
                                 'answer': i,
@@ -701,18 +710,12 @@
 
     def testPost(self):
         survey_id = survey_table.select().where(
-<<<<<<< HEAD
-            survey_table.c.title == 'test_title').execute().first().survey_id
+            survey_table.c.survey_title == 'test_title').execute().first(
+
+        ).survey_id
         answer_json = {'submitter': 'me', 'survey_id': survey_id, 'answers': [
-            {'question_id': get_questions(survey_id).first().question_id,
-=======
-            survey_table.c.survey_title == 'test_title').execute().first(
-
-        ).survey_id
-        answer_json = {'survey_id': survey_id, 'answers': [
             {'question_id': get_questions_no_credentials(
                 survey_id).first().question_id,
->>>>>>> f76774ac
              'answer': 1,
              'is_other': False}]}
         response = self.fetch('/survey/{}'.format(survey_id), method='POST',
@@ -777,19 +780,13 @@
 
         ).survey_id
         wrong_id = survey_table.select().where(
-<<<<<<< HEAD
-            survey_table.c.title != 'test_title').execute().first().survey_id
+            survey_table.c.survey_title != 'test_title').execute().first(
+
+        ).survey_id
         answer_json = {'submitter': 'me',
                        'survey_id': survey_id, 'answers': [
-            {'question_id': get_questions(wrong_id).first().question_id,
-=======
-            survey_table.c.survey_title != 'test_title').execute().first(
-
-        ).survey_id
-        answer_json = {'survey_id': survey_id, 'answers': [
             {'question_id': get_questions_no_credentials(
                 wrong_id).first().question_id,
->>>>>>> f76774ac
              'answer': 1,
              'is_other': False}]}
         response = self.fetch('/survey/{}'.format(survey_id), method='POST',
