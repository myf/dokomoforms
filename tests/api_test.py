--- conflicted
+++ resolved
@@ -15,11 +15,7 @@
     QuestionDoesNotExistError
 from db.question_branch import get_branches, MultipleBranchError
 from db.question_choice import question_choice_table, get_choices, \
-<<<<<<< HEAD
     RepeatedChoiceError, QuestionChoiceDoesNotExistError
-=======
-    RepeatedChoiceError
->>>>>>> 4dd93bb4
 from db.submission import submission_table, submission_insert, \
     SubmissionDoesNotExistError, submission_select
 from db.survey import survey_table, survey_select, SurveyDoesNotExistError
@@ -85,8 +81,6 @@
                             'answer': 'one'}]}
         self.assertRaises(DataError, api.submission.submit, input_data)
         self.assertEqual(submission_table.select().execute().rowcount, 0)
-<<<<<<< HEAD
-=======
 
     def testSkippedQuestion(self):
         questions = [{'title': 'required question',
@@ -119,7 +113,6 @@
 
         self.assertRaises(api.submission.RequiredQuestionSkipped,
                           api.submission.submit, submission3)
->>>>>>> 4dd93bb4
 
     def testQuestionDoesNotExist(self):
         survey_id = survey_table.select().execute().first().survey_id
@@ -370,25 +363,13 @@
 
         update_json = {'survey_id': survey_id,
                        'title': 'updated survey title'}
-<<<<<<< HEAD
         questions = [{'question_id': inserted_questions[1].question_id,
-=======
-        questions = [{'question_id': inserted_questions[0].question_id,
-                      'title': 'updated question title',
-                      'allow_multiple': None,
-                      'hint': None,
-                      'required': None,
-                      'logic': None,
-                      'type_constraint_name': 'text'},
-                     {'question_id': inserted_questions[1].question_id,
->>>>>>> 4dd93bb4
                       'title': 'api_test 2nd question',
                       'type_constraint_name': 'multiple_choice',
                       'allow_multiple': None,
                       'hint': None,
                       'required': None,
                       'logic': {'max': 'one'},
-<<<<<<< HEAD
                       'choices': [{'old_choice': '2', 'new_choice': 'b'},
                                   'a',
                                   '1'],
@@ -401,11 +382,6 @@
                       'required': None,
                       'logic': None,
                       'type_constraint_name': 'text'},
-=======
-                      'choices': ['a', 'b'],
-                      'branches': [
-                          {'choice_number': 1, 'to_question_number': 2}]},
->>>>>>> 4dd93bb4
                      {'title': 'second question',
                       'type_constraint_name': 'integer',
                       'sequence_number': None,
@@ -424,7 +400,6 @@
         self.assertEqual(upd_survey.title, 'updated survey title')
         self.assertEqual(upd_questions[1].title, 'updated question title')
         choices = get_choices(inserted_questions[1].question_id).fetchall()
-<<<<<<< HEAD
         self.assertEqual(choices[0].choice, 'b')
         self.assertEqual(choices[1].choice, 'a')
         self.assertEqual(choices[2].choice, '1')
@@ -498,14 +473,6 @@
         update_json['questions'] = questions
         self.assertRaises(RepeatedChoiceError, api.survey.update, update_json)
 
-=======
-        self.assertEqual(choices[0].choice, 'a')
-        self.assertEqual(choices[1].choice, 'b')
-        branch = get_branches(inserted_questions[1].question_id).first()
-        self.assertEqual(branch.to_question_id, upd_questions[2].question_id)
-        self.assertEqual(upd_questions[1].title, 'api_test 2nd question')
-        self.assertEqual(upd_questions[1].logic, {'max': 'one'})
->>>>>>> 4dd93bb4
 
     def testDelete(self):
         data = {'title': 'api_test survey'}
