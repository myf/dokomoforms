--- conflicted
+++ resolved
@@ -103,16 +103,10 @@
                       'type_constraint_name': 'integer',
                       'sequence_number': None,
                       'hint': None,
-<<<<<<< HEAD
-                      'required': True,
-                      'allow_multiple': False,
-                      'logic': {'required': False, 'with_other': False},
+                      'allow_multiple': False,
+                      'logic': {'required': True, 'with_other': False},
                       'choices': None,
                       'branches': None}]
-=======
-                      'allow_multiple': None,
-                      'logic': {'required': True}}]
->>>>>>> 9a28e4ca
         data = {'title': 'survey with required question',
                 'questions': questions}
         survey = api.survey.create(data)
@@ -207,7 +201,7 @@
         self.assertIsNotNone(data['submission_id'])
         self.assertIsNotNone(data['answers'])
 
-    def testGetAll(self):
+    def testGetForSurvey(self):
         survey_id = survey_table.select().execute().first().survey_id
         q_where = question_table.select().where(
             question_table.c.type_constraint_name == 'integer')
@@ -258,14 +252,8 @@
                       'type_constraint_name': 'multiple_choice',
                       'sequence_number': None,
                       'hint': None,
-<<<<<<< HEAD
-                      'required': None,
-                      'allow_multiple': False,
-                      'logic': {'required': False, 'with_other': False},
-=======
-                      'allow_multiple': None,
-                      'logic': {},
->>>>>>> 9a28e4ca
+                      'allow_multiple': False,
+                      'logic': {'required': False, 'with_other': False},
                       'choices': ['choice 1', 'choice 2'],
                       'branches': [{'choice_number': 0,
                                     'to_question_number': 1}]
@@ -274,18 +262,12 @@
                       'type_constraint_name': 'text',
                       'sequence_number': None,
                       'hint': None,
-<<<<<<< HEAD
-                      'required': None,
                       'allow_multiple': False,
                       'logic': {'required': False,
                                 'with_other': False,
                                 'min': 3},
                       'choices': None,
                       'branches': None}]
-=======
-                      'allow_multiple': None,
-                      'logic': {'min': 3}}]
->>>>>>> 9a28e4ca
         data = {'title': 'api_test survey',
                 'questions': questions}
         survey_id = api.survey.create(data)['survey_id']
@@ -303,7 +285,6 @@
                       'type_constraint_name': 'multiple_choice',
                       'sequence_number': None,
                       'hint': None,
-                      'required': None,
                       'allow_multiple': False,
                       'logic': {},
                       'choices': ['choice 1', 'choice 2'],
@@ -338,15 +319,9 @@
                                      'type_constraint_name': 'multiple_choice',
                                      'sequence_number': None,
                                      'hint': None,
-<<<<<<< HEAD
-                                     'required': None,
                                      'allow_multiple': False,
                                      'logic': {'required': False,
                                                'with_other': False},
-=======
-                                     'allow_multiple': None,
-                                     'logic': {},
->>>>>>> 9a28e4ca
                                      'choices': ['a', 'a']}]}
         self.assertRaises(RepeatedChoiceError, api.survey.create, input_data)
 
@@ -356,15 +331,9 @@
                                      'type_constraint_name': 'multiple_choice',
                                      'sequence_number': None,
                                      'hint': None,
-<<<<<<< HEAD
-                                     'required': None,
                                      'allow_multiple': False,
                                      'logic': {'required': False,
                                                'with_other': False},
-=======
-                                     'allow_multiple': None,
-                                     'logic': None,
->>>>>>> 9a28e4ca
                                      'choices': ['a', 'b'],
                                      'branches': [{'choice_number': 0,
                                                    'to_question_number': 1},
@@ -374,32 +343,20 @@
                                      'type_constraint_name': 'text',
                                      'sequence_number': None,
                                      'hint': None,
-<<<<<<< HEAD
-                                     'required': None,
                                      'allow_multiple': False,
                                      'logic': {'required': False,
                                                'with_other': False},
                                      'choices': None,
                                      'branches': None},
-=======
-                                     'allow_multiple': None,
-                                     'logic': None},
->>>>>>> 9a28e4ca
                                     {'title': 'choice error',
                                      'type_constraint_name': 'text',
                                      'sequence_number': None,
                                      'hint': None,
-<<<<<<< HEAD
-                                     'required': None,
                                      'allow_multiple': False,
                                      'logic': {'required': False,
                                                'with_other': False},
                                      'choices': None,
                                      'branches': None}]}
-=======
-                                     'allow_multiple': None,
-                                     'logic': None}]}
->>>>>>> 9a28e4ca
         self.assertRaises(MultipleBranchError, api.survey.create, input_data)
 
     def testTypeConstraintDoesNotExist(self):
@@ -408,15 +365,9 @@
                                      'type_constraint_name': 'not real',
                                      'sequence_number': None,
                                      'hint': None,
-<<<<<<< HEAD
-                                     'required': None,
                                      'allow_multiple': False,
                                      'logic': {'required': False,
                                                'with_other': False}}]}
-=======
-                                     'allow_multiple': None,
-                                     'logic': {}}]}
->>>>>>> 9a28e4ca
         self.assertRaises(TypeConstraintDoesNotExistError, api.survey.create,
                           input_data)
         condition = survey_table.c.title == 'type constraint error'
@@ -428,28 +379,16 @@
                       'type_constraint_name': 'text',
                       'sequence_number': None,
                       'hint': None,
-<<<<<<< HEAD
-                      'required': None,
-                      'allow_multiple': False,
-                      'logic': {'required': False, 'with_other': False},
-                      'choices': [],
-                      'branches': []},
-=======
-                      'allow_multiple': None,
-                      'logic': None},
->>>>>>> 9a28e4ca
+                      'allow_multiple': False,
+                      'logic': {'required': False, 'with_other': False},
+                      'choices': [],
+                      'branches': []},
                      {'title': 'api_test 2nd question',
                       'type_constraint_name': 'multiple_choice',
                       'sequence_number': None,
                       'hint': None,
-<<<<<<< HEAD
-                      'required': None,
-                      'allow_multiple': False,
-                      'logic': {'required': False, 'with_other': False},
-=======
-                      'allow_multiple': None,
-                      'logic': None,
->>>>>>> 9a28e4ca
+                      'allow_multiple': False,
+                      'logic': {'required': False, 'with_other': False},
                       'choices': ['1', '2', '3'],
                       'branches': [
                           {'choice_number': 0, 'to_question_number': 2}]},
@@ -457,16 +396,10 @@
                       'type_constraint_name': 'text',
                       'sequence_number': None,
                       'hint': None,
-<<<<<<< HEAD
-                      'required': None,
-                      'allow_multiple': False,
-                      'logic': {'required': False, 'with_other': False},
-                      'choices': [],
-                      'branches': []}]
-=======
-                      'allow_multiple': None,
-                      'logic': None}]
->>>>>>> 9a28e4ca
+                      'allow_multiple': False,
+                      'logic': {'required': False, 'with_other': False},
+                      'choices': [],
+                      'branches': []}]
         data = {'title': 'api_test survey',
                 'questions': questions}
         survey_id = api.survey.create(data)['survey_id']
@@ -490,14 +423,9 @@
                       'type_constraint_name': 'multiple_choice',
                       'allow_multiple': False,
                       'hint': None,
-<<<<<<< HEAD
-                      'required': None,
                       'logic': {'required': False,
                                 'with_other': False,
                                 'max': 'one'},
-=======
-                      'logic': {'max': 'one'},
->>>>>>> 9a28e4ca
                       'choices': [{'old_choice': '2', 'new_choice': 'b'},
                                   'a',
                                   '1'],
@@ -507,30 +435,18 @@
                       'title': 'updated question title',
                       'allow_multiple': False,
                       'hint': None,
-<<<<<<< HEAD
-                      'required': None,
                       'logic': {'required': False, 'with_other': False},
                       'type_constraint_name': 'text',
                       'choices': [],
                       'branches': []},
-=======
-                      'logic': None,
-                      'type_constraint_name': 'text'},
->>>>>>> 9a28e4ca
                      {'title': 'second question',
                       'type_constraint_name': 'integer',
                       'sequence_number': None,
                       'hint': None,
-<<<<<<< HEAD
-                      'required': None,
-                      'allow_multiple': False,
-                      'logic': {'required': False, 'with_other': False},
-                      'choices': [],
-                      'branches': []}]
-=======
-                      'allow_multiple': None,
-                      'logic': None}]
->>>>>>> 9a28e4ca
+                      'allow_multiple': False,
+                      'logic': {'required': False, 'with_other': False},
+                      'choices': [],
+                      'branches': []}]
         update_json['questions'] = questions
         new_survey = api.survey.update(update_json)
         new_survey_id = new_survey['survey_id']
@@ -562,46 +478,26 @@
                       'type_constraint_name': 'text',
                       'sequence_number': None,
                       'hint': None,
-<<<<<<< HEAD
-                      'required': None,
-                      'allow_multiple': False,
-                      'logic': {'required': False, 'with_other': False},
-                      'choices': [],
-                      'branches': []},
-=======
-                      'allow_multiple': None,
-                      'logic': None},
->>>>>>> 9a28e4ca
+                      'allow_multiple': False,
+                      'logic': {'required': False, 'with_other': False},
+                      'choices': [],
+                      'branches': []},
                      {'title': 'was multiple choice',
                       'type_constraint_name': 'multiple_choice',
                       'sequence_number': None,
                       'hint': None,
-<<<<<<< HEAD
-                      'required': None,
                       'allow_multiple': False,
                       'logic': {'required': False, 'with_other': False},
                       'choices': ['1', '2', '3'],
                       'branches': []},
-=======
-                      'allow_multiple': None,
-                      'logic': None,
-                      'choices': ['1', '2', '3']},
->>>>>>> 9a28e4ca
                      {'title': 'was multiple choice 2',
                       'type_constraint_name': 'multiple_choice',
                       'sequence_number': None,
                       'hint': None,
-<<<<<<< HEAD
-                      'required': None,
                       'allow_multiple': False,
                       'logic': {'required': False, 'with_other': False},
                       'choices': ['a', 'b', 'c'],
                       'branches': []},
-=======
-                      'allow_multiple': None,
-                      'logic': None,
-                      'choices': ['a', 'b', 'c']},
->>>>>>> 9a28e4ca
                      {'title': 'was with other',
                       'type_constraint_name': 'multiple_choice',
                       'sequence_number': None,
@@ -675,38 +571,22 @@
                       'type_constraint_name': 'multiple_choice',
                       'allow_multiple': False,
                       'hint': None,
-<<<<<<< HEAD
-                      'required': None,
-                      'logic': {'required': False, 'with_other': False},
-                      'choices': [],
-                      'branches': []},
-=======
-                      'logic': None},
->>>>>>> 9a28e4ca
+                      'logic': {'required': False, 'with_other': False},
+                      'choices': [],
+                      'branches': []},
                      {'question_id': inserted_qs[1].question_id,
                       'title': 'was multiple choice, now location',
                       'allow_multiple': False,
                       'hint': None,
-<<<<<<< HEAD
-                      'required': None,
                       'logic': {'required': False, 'with_other': False},
                       'type_constraint_name': 'location',
                       'choices': [],
                       'branches': []},
-=======
-                      'logic': None,
-                      'type_constraint_name': 'location'},
->>>>>>> 9a28e4ca
                      {'question_id': inserted_qs[2].question_id,
                       'title': 'was multiple choice, now with other',
                       'allow_multiple': False,
                       'hint': None,
-<<<<<<< HEAD
-                      'required': None,
                       'logic': {'required': False, 'with_other': True},
-=======
-                      'logic': {'with_other': True},
->>>>>>> 9a28e4ca
                       'type_constraint_name': 'multiple_choice',
                       'choices': ['a'],
                       'branches': []},
@@ -714,12 +594,7 @@
                       'title': 'lost with other',
                       'allow_multiple': False,
                       'hint': None,
-<<<<<<< HEAD
-                      'required': None,
-                      'logic': {'required': False, 'with_other': False},
-=======
-                      'logic': None,
->>>>>>> 9a28e4ca
+                      'logic': {'required': False, 'with_other': False},
                       'type_constraint_name': 'multiple_choice',
                       'choices': ['use other'],
                       'branches': []},
@@ -727,30 +602,18 @@
                       'title': 'lost with other 2',
                       'allow_multiple': False,
                       'hint': None,
-<<<<<<< HEAD
-                      'required': None,
                       'logic': {'required': False, 'with_other': False},
                       'type_constraint_name': 'text',
                       'choices': [],
                       'branches': []},
-=======
-                      'logic': None,
-                      'type_constraint_name': 'text'},
->>>>>>> 9a28e4ca
                      {'question_id': inserted_qs[4].question_id,
                       'title': 'lost choices',
                       'allow_multiple': False,
                       'hint': None,
-<<<<<<< HEAD
-                      'required': None,
                       'logic': {'required': False, 'with_other': True},
                       'type_constraint_name': 'multiple_choice',
                       'choices': [],
                       'branches': []}]
-=======
-                      'logic': {'with_other': True},
-                      'type_constraint_name': 'multiple_choice'}]
->>>>>>> 9a28e4ca
         update_json['questions'] = questions
         new_survey = api.survey.update(update_json)
         new_submissions = get_submissions(new_survey['survey_id']).fetchall()
@@ -766,7 +629,6 @@
                       'type_constraint_name': 'multiple_choice',
                       'sequence_number': None,
                       'hint': None,
-                      'required': None,
                       'allow_multiple': False,
                       'logic': {'required': False, 'with_other': True},
                       'choices': ['use other'],
@@ -789,17 +651,10 @@
                       'type_constraint_name': 'multiple_choice',
                       'sequence_number': None,
                       'hint': None,
-<<<<<<< HEAD
-                      'required': None,
                       'allow_multiple': False,
                       'logic': {'required': False, 'with_other': False},
                       'choices': ['one', 'two'],
                       'branches': []}]
-=======
-                      'allow_multiple': None,
-                      'logic': None,
-                      'choices': ['one', 'two']}]
->>>>>>> 9a28e4ca
         data = {'title': 'bad update survey',
                 'questions': questions}
         survey_id = api.survey.create(data)['survey_id']
@@ -811,12 +666,7 @@
                       'title': 'updated question title',
                       'allow_multiple': False,
                       'hint': None,
-<<<<<<< HEAD
-                      'required': None,
-                      'logic': {'required': False, 'with_other': False},
-=======
-                      'logic': None,
->>>>>>> 9a28e4ca
+                      'logic': {'required': False, 'with_other': False},
                       'type_constraint_name': 'multiple_choice',
                       'choices': ['two', 'one', 'one'],
                       'branches': []}]
@@ -827,12 +677,7 @@
                       'title': 'updated question title',
                       'allow_multiple': False,
                       'hint': None,
-<<<<<<< HEAD
-                      'required': None,
-                      'logic': {'required': False, 'with_other': False},
-=======
-                      'logic': None,
->>>>>>> 9a28e4ca
+                      'logic': {'required': False, 'with_other': False},
                       'type_constraint_name': 'multiple_choice',
                       'choices': [
                           {'old_choice': 'three', 'new_choice': 'four'}],
@@ -846,12 +691,7 @@
                       'title': 'updated question title',
                       'allow_multiple': False,
                       'hint': None,
-<<<<<<< HEAD
-                      'required': None,
-                      'logic': {'required': False, 'with_other': False},
-=======
-                      'logic': None,
->>>>>>> 9a28e4ca
+                      'logic': {'required': False, 'with_other': False},
                       'type_constraint_name': 'multiple_choice',
                       'choices': [
                           {'old_choice': 'one', 'new_choice': 'two'}, 'two'],
@@ -864,12 +704,7 @@
                       'title': 'updated question title',
                       'allow_multiple': False,
                       'hint': None,
-<<<<<<< HEAD
-                      'required': None,
-                      'logic': {'required': False, 'with_other': False},
-=======
-                      'logic': None,
->>>>>>> 9a28e4ca
+                      'logic': {'required': False, 'with_other': False},
                       'type_constraint_name': 'multiple_choice',
                       'choices': [
                           {'old_choice': 'one', 'new_choice': 'two'},
