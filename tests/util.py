"""Test utilities.

Defines setup and teardown functions for test modules.
Also injects the --schema=doko_test option.
"""

import unittest
from urllib.parse import urlencode

from tornado.testing import AsyncHTTPTestCase
import tornado.ioloop
from functools import wraps

from dokomoforms.options import inject_options, parse_options

<<<<<<< HEAD
inject_options(
    schema='doko_test',
    # debug=True,
    # fake logged in user with ID from fixture
    TEST_USER="""
        {
            "user_id": "b7becd02-1a3f-4c1d-a0e1-286ba121aef4",
            "user_name": "test_user"
        }
    """
)
=======
inject_options(schema='doko_test')
parse_options()
>>>>>>> 217566a0

from sqlalchemy import DDL
from sqlalchemy.orm import sessionmaker
from dokomoforms.models import create_engine, Base
<<<<<<< HEAD
from webapp import Application
from tests.fixtures import load_fixtures, unload_fixtures
=======
from dokomoforms.models.survey import _set_tzinfos

_set_tzinfos()
>>>>>>> 217566a0

engine = create_engine(echo=False)
Session = sessionmaker()


def setUpModule():
    """Create the tables in the doko_test schema."""
    engine.execute(DDL('DROP SCHEMA IF EXISTS doko_test CASCADE'))
    try:
        Base.metadata.create_all(engine)
    except Exception:
        engine.execute(DDL('DROP SCHEMA IF EXISTS doko_test CASCADE'))
        raise


def tearDownModule():
    """Drop the doko_test schema."""
    engine.execute(DDL('DROP SCHEMA IF EXISTS doko_test CASCADE'))


class DokoTest(unittest.TestCase):

    """Tests that subclass DokoTest happen in a database transaction.

    Since subtransactions don't exactly work under this scheme, if you need
    to access the database after a rollback (e.g., an exception happens),
    you need to use the test_continues_after_rollback decorator.
    """

    def setUp(self):
        """Start a transaction."""
        self.connection = engine.connect()
        self.transaction = self.connection.begin()
        self.session = Session(bind=self.connection, autocommit=True)

    def tearDown(self):
        """Roll back the transaction."""
        self.session.close()
        self.transaction.rollback()
        self.connection.close()


class DokoHTTPTest(AsyncHTTPTestCase):
    """
    A base class for HTTP (i.e. API [and handler?]) test cases.

    TODO: maybe need to override setUp to log the user in?
    Or this could happen in setUpModule?
    """

    _api_root = '/api/v0'

    @property
    def api_root(self):
        return '/api/' + self.get_app()._api_version

    def setUp(self):
        """Insert test data"""
        super().setUp()
        self.connection = engine.connect()
        self.transaction = self.connection.begin()
        self.session = Session(bind=self.connection, autocommit=True)
        load_fixtures()

    def tearDown(self):
        """Remove test data"""
        super().tearDown()
        self.session.close()
        self.transaction.rollback()
        self.connection.close()
        unload_fixtures()

    def get_app(self):
        """
        Returns an instance of the application to be tested.
        """

        return Application()

    def append_query_params(self, url, params_dict):
        """
        Convenience method which url encodes a dict of params
        and appends them to a url with a '?', returning the
        resulting url.
        """
        params = urlencode(params_dict)
        url += '?' + params
        return url


def test_continues_after_rollback(doko_test):
    """Use this if a test needs to access the database after a rollback."""
    @wraps(doko_test)
    def wrapper(self):
        self.session.close()
        self.session = Session(bind=engine, autocommit=True)
        try:
            return doko_test(self)
        finally:
            connection = engine.connect()
            with connection.begin():
                connection.execute(
                    """
                    DO
                    $func$
                    BEGIN
                      EXECUTE (
                        SELECT 'TRUNCATE TABLE '
                          || string_agg(
                               'doko_test.' || quote_ident(t.tablename), ', '
                             )
                          || ' CASCADE'
                        FROM   pg_tables t
                        WHERE  t.schemaname = 'doko_test'
                      );
                    END
                    $func$;
                    """
                )
            self.session.close()
    return wrapper<|MERGE_RESOLUTION|>--- conflicted
+++ resolved
@@ -13,7 +13,6 @@
 
 from dokomoforms.options import inject_options, parse_options
 
-<<<<<<< HEAD
 inject_options(
     schema='doko_test',
     # debug=True,
@@ -25,22 +24,21 @@
         }
     """
 )
-=======
-inject_options(schema='doko_test')
+# =======
+# inject_options(schema='doko_test')
 parse_options()
->>>>>>> 217566a0
+# >>>>>>> origin/phoenix
 
 from sqlalchemy import DDL
 from sqlalchemy.orm import sessionmaker
 from dokomoforms.models import create_engine, Base
-<<<<<<< HEAD
 from webapp import Application
 from tests.fixtures import load_fixtures, unload_fixtures
-=======
-from dokomoforms.models.survey import _set_tzinfos
-
-_set_tzinfos()
->>>>>>> 217566a0
+# =======
+# from dokomoforms.models.survey import _set_tzinfos
+# 
+# _set_tzinfos()
+# >>>>>>> origin/phoenix
 
 engine = create_engine(echo=False)
 Session = sessionmaker()
@@ -103,7 +101,7 @@
         self.connection = engine.connect()
         self.transaction = self.connection.begin()
         self.session = Session(bind=self.connection, autocommit=True)
-        load_fixtures()
+        load_fixtures(engine)
 
     def tearDown(self):
         """Remove test data"""
@@ -111,7 +109,7 @@
         self.session.close()
         self.transaction.rollback()
         self.connection.close()
-        unload_fixtures()
+        unload_fixtures(engine, 'doko_test')
 
     def get_app(self):
         """
