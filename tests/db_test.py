--- conflicted
+++ resolved
@@ -109,7 +109,9 @@
 
     def testInsertFacility(self):
         survey_id = survey_table.select().where(
-            survey_table.c.title == 'test_title').execute().first().survey_id
+            survey_table.c.survey_title == 'test_title').execute().first(
+
+        ).survey_id
         q_where = question_table.select().where(
             question_table.c.type_constraint_name == 'facility')
         question = q_where.execute().first()
@@ -330,15 +332,10 @@
 
     def testGetFreeSequenceNumber(self):
         survey_id = survey_table.select().where(
-<<<<<<< HEAD
-            survey_table.c.title == 'test_title').execute().first().survey_id
+            survey_table.c.survey_title == 'test_title').execute().first(
+
+        ).survey_id
         self.assertEqual(get_free_sequence_number(survey_id), 11)
-=======
-            survey_table.c.survey_title == 'test_title').execute().first(
-
-        ).survey_id
-        self.assertEqual(get_free_sequence_number(survey_id), 10)
->>>>>>> 285b7b82
 
     def testQuestionInsert(self):
         survey_id = survey_table.select().where(
