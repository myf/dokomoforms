--- conflicted
+++ resolved
@@ -38,45 +38,26 @@
         );
     }
 
+    // Load up any unsynced submissions
+    App.unsynced = 
+        JSON.parse(localStorage.unsynced || "[]");
+
     // Load up any unsynced facilities
     App.unsynced_facilities = 
         JSON.parse(localStorage.unsynced_facilities || "{}");
 
-<<<<<<< HEAD
-    // Manual sync    
     $('.sel')
         .click(function(e) {
             e.preventDefault();
             self.sync();
         });
         
-    // Syncing intervals
-    setInterval(App.sync, 10000);
-    
     // AppCache updates
     window.applicationCache.addEventListener('updateready', function() {
         alert('app updated, reloading...');
         window.location.reload();
     });
-};
-
-App.sync = function() {
-    if (navigator.onLine && App.unsynced.length) {
-        _.each(App.unsynced, function(survey) {
-            survey.submit();
-        });
-    }
-=======
-    // Load up any unsynced submissions
-    App.unsynced = 
-        JSON.parse(localStorage.unsynced || "[]");
-
-    // AppCache updates
-    //window.applicationCache.addEventListener('updateready', function() {
-    //    alert('app updated, reloading...');
-    //    window.location.reload();
-    //});
-    
+
     App.splash(App.survey.title, 
                 App.survey.created_on, 
                 App.survey.last_updated, 
@@ -126,7 +107,6 @@
     App.unsynced = [];
     localStorage.setItem("unsynced", 
         JSON.stringify(App.unsynced));
->>>>>>> c1167aef
 };
 
 App.message = function(text) {
@@ -442,39 +422,25 @@
     };
 
     //console.log('submission:', data);
-<<<<<<< HEAD
     if (save_btn) {
-        save_btn.classList.add('icon--spin');
-    }
-    sync.classList.add('icon--spin');
-=======
+        $(save_btn).addClass('icon--spin');
+    }
     $(sync).addClass('icon--spin');
-    $(save_btn).addClass('icon--spin');
->>>>>>> c1167aef
     
     // Don't post with no replies
     if (JSON.stringify(survey_answers) === '[]') {
       // Not doing instantly to make it seem like App tried reaaall hard
       setTimeout(function() {
-<<<<<<< HEAD
-        sync.classList.remove('icon--spin');
-
-        if (save_btn) { 
-            save_btn.classList.remove('icon--spin');
-        }
-
-        App.message('Submission failed, No questions answer in Survey!');
-        self.render(self.questions[0]);
-=======
             $(sync).removeClass('icon--spin');
-            $(save_btn).removeClass('icon--spin');
+            if (save_btn) { 
+                $(save_btn).removeClass('icon--spin');
+            }
             App.message('Saving failed, No questions answer in Survey!');
             App.splash(App.survey.title, 
                         App.survey.created_on, 
                         App.survey.last_updated, 
                         App.survey.author, 
                         App.survey.org);
->>>>>>> c1167aef
       }, 1000);
       return;
     } 
@@ -501,41 +467,6 @@
     $(sync).removeClass('icon--spin');
     $(save_btn).removeClass('icon--spin');
 
-<<<<<<< HEAD
-    $.ajax({
-        url: '',
-        type: 'POST',
-        contentType: 'application/json',
-        processData: false,
-        data: JSON.stringify(data),
-        headers: {
-            "X-XSRFToken": getCookie("_xsrf")
-        },
-        dataType: 'json',
-        success: function() {
-            App.message('Survey submitted!');
-            // Clear unsynced on success
-            var idx = App.unsynced.indexOf(self);
-            if (idx > -1) {
-                delete App.unsynced[idx];
-            }
-        },
-        error: function() {
-            App.message('Submission failed, will try again later.');
-            App.unsynced.push(self);
-        },
-        complete: function() {
-            setTimeout(function() {
-                if (save_btn) {
-                    save_btn.classList.remove('icon--spin');
-                }
-                sync.classList.remove('icon--spin');
-                self.render(self.questions[0]);
-            }, 1000);
-        }
-    });
-=======
->>>>>>> c1167aef
 };
 
 
