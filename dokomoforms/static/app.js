var NEXT = 1;
var PREV = -1;
var ON = true;
var OFF = false;
var NUM_FAC = 256;
var FAC_RAD = 2; //in KM

var App = {
    unsynced: [], // unsynced surveys
    facilities: [], // revisit facilities
    unsynced_facilities: {}, // new facilities
    start_loc: {'lat': 40.8138912, 'lon': -73.9624327}, // defaults to nyc, updated constantly
    tile_url: 'http://{s}.tiles.mapbox.com/v3/examples.map-20v6611k/{z}/{x}/{y}.png',
    submitter_name: ''
};

App.init = function(survey) {
    var self = this;
    self.survey = new Survey(survey.survey_id, 
            survey.survey_version, 
            survey.questions, 
            survey.survey_metadata, 
            survey.survey_title, 
            survey.created_on,
            survey.last_updated);

    self.start_loc = survey.survey_metadata.location || self.start_loc;
    self.facilities = JSON.parse(localStorage.facilities || "[]");
    self.submitter_name = localStorage.name || "";
    self.submitter_email = localStorage.email || "";
    
    // Load any facilities
    if (App.facilities.length === 0) {
        // See if you can get some new facilities
        getNearbyFacilities(App.start_loc.lat, App.start_loc.lon, 
            FAC_RAD, // Radius in km 
            NUM_FAC, // limit
            null// what to do with facilities 
        );
    }

    // Load up any unsynced submissions
    App.unsynced = 
        JSON.parse(localStorage.unsynced || "[]");

    // Load up any unsynced facilities
    App.unsynced_facilities = 
        JSON.parse(localStorage.unsynced_facilities || "{}");

    $('.sel')
        .click(function(e) {
            e.preventDefault();
            self.sync();
        });
        
    // AppCache updates
<<<<<<< HEAD
    //window.applicationCache.addEventListener('updateready', function() {
    //    alert('app updated, reloading...');
    //    window.location.reload();
    //});
    
=======
    window.applicationCache.addEventListener('updateready', function() {
        alert('app updated, reloading...');
        window.location.reload();
    });

>>>>>>> a3078956
    App.splash();
};

App.sync = function() {
    var self = this;
    self.countdown = App.unsynced.length; //JS is single threaded, no race condition on counter
    self.failed = [];
    var restore = function() {
        // Were done!
        App.unsynced = self.failed;
        self.failed = [];
        localStorage.setItem("unsynced", 
                JSON.stringify(App.unsynced));

        // Reload page to update template values
        App.splash();
    };
    _.each(App.unsynced, function(survey, idx) {
        App.submit(survey, 
            function(survey) { 
                //console.log('done');
                --self.countdown; 
                
                if (self.countdown === 0) 
                    restore();
            },

            function(survey) { 
                //console.log('fail');
                --self.countdown; 
                App.failed.push(survey);

                if (self.countdown === 0) 
                    restore();
            } 
        );
    });

    // Facilities junk
    _.map(App.unsynced_facilities, function(facility) {
        postNewFacility(facility); 
    });

    App.unsynced = [];
    localStorage.setItem("unsynced", 
        JSON.stringify(App.unsynced));
};

App.message = function(text, style) {
    // Shows a message to user
    // E.g. "Your survey has been submitted"
    $('<div></div>')
        .addClass('message')
        .addClass(style)
        .text(text)
        .fadeIn('fast')
        .delay(3000)
        .fadeOut('fast')
        .queue(function(next) {
            $(this).remove();
            next();
        }).appendTo('body');

};

App.splash = function() {
    var self = this;
    var survey = self.survey;
    $('.overlay').hide(); // Always remove overlay after moving

    // Update page nav bar
    var barnav  = $('.bar-nav');
    var barnavHTML = $('#template_nav__splash').html();
    var barnavTemplate = _.template(barnavHTML);
    var compiledHTML = barnavTemplate({
        'org': survey.org,
    });
    
    barnav.empty()
        .html(compiledHTML);

    var barfoot = $('.bar-footer');
    barfoot.removeClass('bar-footer-extended');
    barfoot.removeClass('bar-footer-super-extended');
<<<<<<< HEAD
=======
    barfoot.css("height", "");
>>>>>>> a3078956

    var barfootHTML = $('#template_footer__splash').html();
    var barfootTemplate = _.template(barfootHTML);
    compiledHTML = barfootTemplate({
    });

    barfoot.empty()
        .html(compiledHTML)
        .find('.start_btn')
        .one('click', function() {
            // Render first question
            App.survey.render(App.survey.first_question);
        });


    // Set up content
    var content = $('.content');
    content.removeClass('content-shrunk');
    content.removeClass('content-super-shrunk');

    var splashHTML = $('#template_splash').html();
    var splashTemplate = _.template(splashHTML);
    compiledHTML = splashTemplate({
        'survey': survey,
        'online': navigator.onLine,
        'name': App.submitter_name,
        'unsynced': App.unsynced,
        'unsynced_facilities': App.unsynced_facilities
    });

    content.empty()
        .data('index', 0)
        .html(compiledHTML)
        .find('.sync_btn')
        .one('click', function() {
            if (navigator.onLine) {
                App.sync();
                // Reload page to update template values
                App.splash();
            } else {
                App.message('Please connect to the internet first.', 'message_error');
            }
        });
};

App.submit = function(survey, done, fail) {
    function getCookie(name) {
        var r = document.cookie.match("\\b" + name + "=([^;]*)\\b");
        return r ? r[1] : undefined;
    }
    
    $.ajax({
        url: '/api/surveys/'+survey.survey_id+'/submit',
        type: 'POST',
        contentType: 'application/json',
        processData: false,
        data: JSON.stringify(survey),
        headers: {
            "X-XSRFToken": getCookie("_xsrf")
        },
        dataType: 'json',
        success: function() {
            done(survey);
        },
        error: function() {
            fail(survey);
        }
    });

    console.log('survey', '/api/surveys/'+survey.survey_id+'/submit');
}

function Survey(id, version, questions, metadata, title, created_on, last_updated) {
    var self = this;
    this.id = id;
    this.questions = questions;
    this.metadata = metadata;
    this.author = metadata.author || 'anon';
    this.org = metadata.organization || 'independant';
    this.version = version;
    this.title = title;
    this.created_on = new Date(created_on).toDateString();
    this.last_updated = new Date(last_updated).toDateString();

    // Load answers from localStorage
    var answers = JSON.parse(localStorage[this.id] || '{}');
    //console/g.log(answers);
    _.each(self.questions, function(question) {
        question.answer = answers[question.question_id] || [];
        // Set next pointers
        question.next = self.getQuestion(question.question_to_sequence_number);
    });

    // Know where to start, and number
    self.current_question = self.questions[0];
    self.lowest_sequence_number = self.current_question.sequence_number;
    self.first_question = self.current_question;

    // Now that you know order, you can set prev pointers
    var curr_q = self.current_question;
    var prev_q = null;
    do {
        curr_q.prev = prev_q;
        prev_q = curr_q;
        curr_q = curr_q.next;
    } while (curr_q);
    
}

// Search by sequence number instead of array pos
Survey.prototype.getQuestion = function(seq) {
    var self = this;
    for(var i = 0; i < self.questions.length; i++) {
        if (self.questions[i].sequence_number === seq) {
            return self.questions[i];
        }
    }

    return null;
};

// Answer array may have elements even if answer[0] is undefined
// Return a non empty response or an empty one if none found
Survey.prototype.getFirstResponse = function(question) {
    for (var i = 0; i < question.answer.length; i++) {
        var answer = question.answer[i];
        if (answer && typeof answer.response !== 'undefined') {
            return answer
        }
    }

    return {'response': null, 'is_type_exception': false, 'metadata': null};
};

// Choose next question, deals with branching and back/forth movement
Survey.prototype.next = function(offset) {
    var self = this;

    var next_question = offset === PREV ? this.current_question.prev : this.current_question.next;
    var index = $('.content').data('index');

    var first_answer = this.getFirstResponse(this.current_question); 
    var first_response = first_answer.response;
    var first_is_type_exception = first_answer.is_type_exception;
    var first_metadata = first_answer.metadata;

    // Backward at first question
    if (index === self.lowest_sequence_number && offset === PREV) {
<<<<<<< HEAD
        App.splash();
=======
        //XXX Shouldn't show splash page right 
        //App.splash();
>>>>>>> a3078956
        return;
    }

    // Backwards at submit page
    if (index === this.questions.length + 1 && offset === PREV) {
        // Going backwards at submit means render ME;
        next_question = this.current_question;
    } 
    
    // Normal forward
    if (offset === NEXT) {
        // Are you required?
        if (this.current_question.logic.required && (first_response === null)) {
            App.message('Survey requires this question to be completed.', 'message_error');
            return;
        }

        // Is the only response and empty is other response?
        if (first_is_type_exception && !first_response) {
            App.message('Please provide a reason before moving on.', 'message_error');
            return;
        }

        // Check if question was a branching question
        if (this.current_question.branches && (first_response !== null)) {
            var branches = this.current_question.branches;
            for (var i=0; i < branches.length; i++) {
                if (branches[i].question_choice_id === first_response) {
                    next_question = self.getQuestion(branches[i].to_sequence_number);
                    // update pointers
                    self.current_question.next = next_question;
                    next_question.prev = self.current_question; 
                    break; // only one set of ptrs ever needed updating
                }
            }
        }
    }

    self.render(next_question);
};

// Render template for given question
Survey.prototype.render = function(question) {
    var self = this;
    $('.overlay').hide(); // Always remove overlay after moving

    // Clear any interval events
    if (Widgets.interval) {
        window.clearInterval(Widgets.interval);
        Widgets.interval = null;
    }

    var index = question ? question.sequence_number : this.questions.length + 1;

    // Update navs
    var barnav  = $('.bar-nav');
    var barnavHTML = $('#template_nav').html();
    var barnavTemplate = _.template(barnavHTML);
    var compiledHTML = barnavTemplate({
        'index': index,
        'total': this.questions.length + 1,
    });

    barnav.empty()
        .html(compiledHTML);

    // Update footer
    var barfoot = $('.bar-footer');
    var barfootHTML;
    var barfootTemplate;

    barfoot.removeClass('bar-footer-extended');
    barfoot.removeClass('bar-footer-super-extended');
<<<<<<< HEAD
=======
    barfoot.css("height", "");
>>>>>>> a3078956

    // Update content
    var content = $('.content');
    var widgetHTML;
    var widgetTemplate;
    
    if (question) {

        // Add the next button
        barfootHTML = $('#template_footer').html();
        barfootTemplate = _.template(barfootHTML);
        compiledHTML = barfootTemplate({
            'other_text': question.logic.other_text
        });

        barfoot.empty()
            .html(compiledHTML);

        // Show widget
        widgetHTML = $('#widget_' + question.type_constraint_name).html();
        widgetTemplate = _.template(widgetHTML);
        compiledHTML = widgetTemplate({question: question, start_loc: App.start_loc});
        self.current_question = question;

        // Render question
        content.removeClass('content-shrunk');
        content.removeClass('content-super-shrunk');
        content.empty()
            .data('index', index)
            .html(compiledHTML)
            .scrollTop(); //XXX: Ignored in chrome ...
        
        // Attach widget events
<<<<<<< HEAD
        Widgets[question.type_constraint_name](question, content); //XXX supply footer?
=======
        Widgets[question.type_constraint_name](question, content, barfoot);
>>>>>>> a3078956

    } else {
        // Add submit button
        barfootHTML = $('#template_footer__submit').html();
        barfootTemplate = _.template(barfootHTML);
        compiledHTML = barfootTemplate({
        });

        barfoot.empty()
            .html(compiledHTML)
            .find('.submit_btn')
                .one('click', function() {
                    self.submit();
                });

        // Show submit page
        widgetHTML = $('#template_submit').html();
        widgetTemplate = _.template(widgetHTML);
        compiledHTML = widgetTemplate({
                'name': App.submitter_name,
                'email': App.submitter_email
        });

        // Render submit page
        content.removeClass('content-shrunk');
        content.removeClass('content-super-shrunk');
        content.empty()
            .data('index', index)
            .html(compiledHTML)
            .find('.name_input')
            .keyup(function() {
                App.submitter_name = this.value;
                localStorage.name = App.submitter_name;
            });

        content
            .find('.email_input')
            .keyup(function() {
                App.submitter_email = this.value;
                localStorage.email = App.submitter_email;
            });
    }
    
    // Update nav
    $('.page_nav__progress')
        .text((index) + ' / ' + (this.questions.length + 1));
    
    // Page navigation
    $('.page_nav__prev, .page_nav__next').click(function() {
        var offset = $(this).hasClass('page_nav__prev') ? PREV : NEXT;
        self.next(offset);
    });
    

};

Survey.prototype.submit = function() {
    var self = this;
    var sync = $('.nav__sync')[0];
    var save_btn = $('.question__saving')[0]; //TODO sync not guranteed to happen on submit page
    var answers = {};

    // Save answers locally 
    _.each(self.questions, function(question) {
        answers[question.question_id] = question.answer;
    });

    localStorage[self.id] = JSON.stringify(answers);

    // Prepare POST request
    var survey_answers = [];
    self.questions.forEach(function(q) {
        //console.log('q', q);
        q.answer.forEach(function(ans, ind) {

            if (ans == null) {
                return;
            }

            var response =  ans.response;
            var is_type_exception = ans.is_type_exception || false;
            var metadata = ans.metadata || {};

            if (response == null) { 
                return;
            }

            survey_answers.push({
                question_id: q.question_id,
                answer: response,
                answer_metadata: metadata,
                is_type_exception: is_type_exception
            });

        });
    });

    var data = {
        submitter: App.submitter_name || "anon",
        submitter_email: App.submitter_email || "anon@anon.org",
        survey_id: self.id,
        answers: survey_answers
    };

    //console.log('submission:', data);
    
    // Don't post with no replies
    if (JSON.stringify(survey_answers) === '[]') {
      // Not doing instantly to make it seem like App tried reaaall hard
      setTimeout(function() {
<<<<<<< HEAD
            $(sync).removeClass('icon--spin');
            $(save_btn).removeClass('icon--spin');
            App.message('Saving failed, No questions answer in Survey!');
=======
            App.message('Saving failed, No questions answer in Survey!', 'message_error');
>>>>>>> a3078956
            App.splash();
      }, 1000);
      return;
    } 

    // Save Revisit data 
    localStorage.setItem("facilities", 
            JSON.stringify(App.facilities));

    localStorage.setItem("unsynced_facilities", 
            JSON.stringify(App.unsynced_facilities));

    // Save Submission data
    App.unsynced.push(data);
    localStorage.setItem("unsynced", 
            JSON.stringify(App.unsynced));

<<<<<<< HEAD
    App.message('Saved Submission!');
=======
    App.message('Saved Submission!', 'message_success');
>>>>>>> a3078956
    App.splash();


};


var Widgets = {
    interval: null,
};

// This widget's events. Called after page template rendering.
// Responsible for setting the question object's answer
//
// question: question data
// page: the widget container DOM element
// type: type of widget, handles all accept
//
//      multiple choice
//      facility
//      note
//
// All widgets store results in the questions.answer array
Widgets._input = function(question, page, footer, type) {
    var self = this;
    var footer = $('.bar-footer');
    
    // Render add/minus input buttons 
    self._renderRepeat(page, question);

    //Render don't know
<<<<<<< HEAD
    Widgets._renderOther(page, footer, question);
=======
    self._renderOther(page, footer, type, question);
>>>>>>> a3078956

    // Clean up answer array, short circuits on is_type_exception responses
    self._orderAnswerArray(page, footer, question, type);

    // Set up input event listner
    $(page)
        .find('.text_input')
        .change(function() { //XXX: Change isn't sensitive enough on safari?
            var ans_ind = $(page).find('input').index(this); 
            question.answer[ans_ind] = { 
                response: self._validate(type, this.value, question.logic),
                is_type_exception: false,
                metadata: {},
            }
            // XXX Should i write the value back after validation?
        })
        .click(function() {
            $(page).animate({
                scrollTop: $(this).offset().top
            }, 500);
        });

    // Click the + for new input
    $(page)
        .find('.question__add')
        .click(function() { 
            var delete_icon =  $(page).find('.question__minus').last();
            var input = $(page).find('.text_input').last();
            self._addNewInput(page, input, delete_icon,  question);

        });

    // Click the - to remove that element
    $(page)
        .find('.question__minus')
        .click(function() { 
            var delete_icons = $(page).find('.question__minus');
            var inputs = $(page).find('.text_input');
            var index = delete_icons.index(this);
            self._removeInput(page, footer, type, inputs, delete_icons, question, index);
        });
    
    // Click the other button when you don't know answer
    $(footer)
        .find('.question__btn__other :checkbox')
        .change(function() { 
            var selected = $(this).is(':checked'); 
<<<<<<< HEAD
            console.log('state', selected);
            self._toggleOther(page, footer, question, selected);
=======
            self._toggleOther(page, footer, type, question, selected);
>>>>>>> a3078956
        });


    // Set up other input event listener
    $(footer)
<<<<<<< HEAD
        .find('.other_input')
=======
        .find('.dont_know_input')
>>>>>>> a3078956
        .change(function() { //XXX: Change isn't sensitive enough on safari?
            question.answer = [{ 
                response: self._validate('text', this.value, question.logic),
                is_type_exception: true,
                metadata: {
                    'type_exception': 'dont_know',
                },
            }];
        });
};

// Handle creating multiple inputs for widgets that support it 
Widgets._addNewInput = function(page, input, delete_icon, question) {
    if (question.allow_multiple) { //XXX: Technically this btn clickable => allow_multiple 
        var new_input = input
            .clone(true)
            .val(null)
            .insertAfter(delete_icon)
            .focus();

        delete_icon
            .clone(true)
            .val(null)
            .insertAfter(new_input)
            .focus();
    }
};

Widgets._removeInput = function(page, footer, type, inputs, delete_icons, question, index) {
    var self = this;
    if (question.allow_multiple && (inputs.length > 1)) { //XXX: Technically this btn clickable => allow_multiple 
        delete question.answer[index];
        $(inputs[index]).remove();
        $(delete_icons[index]).remove(); 
        self._orderAnswerArray(page, footer, question, type);
    } else {
        // atleast wipe the value
        delete question.answer[index];
        $(inputs[index]).val(null);

    }

    inputs
        .last()
        .focus()
};

Widgets._orderAnswerArray = function(page, footer, question, type) {
    question.answer = []; //XXX: Must be reinit'd to prevent sparse array problems
    var self = this;

    $(page).find('.text_input').each(function(i, child) { 
        if (child.value !== "") {
            question.answer[i] = {
                response: self._validate(type, child.value, question.logic),
                is_type_exception: false,
                metadata: {}
            }
        }
    });

    //
    $(footer).find('.dont_know_input').each(function(i, child) { 
        if (!child.disabled) {
            // if don't know input field has a response, break 
            question.answer = [{
                response: self._validate('text', child.value, question.logic),
                is_type_exception: true,
                metadata: {
                    'type_exception': 'dont_know',
                },

            }];

            // there should only be one
            return false;
        }
    });
}

// Render 'don't know' section if question has with_other logic
// Display response and alter widget state if first response is other
<<<<<<< HEAD
Widgets._renderOther = function(page, footer, question) {

    var self = this;
    // Render don't know feature 
    if (question.logic.with_other) {
=======
Widgets._renderOther = function(page, footer, type, question) {

    var self = this;
    // Render don't know feature 
    if (question.logic.allow_dont_know) {
>>>>>>> a3078956
        $('.question__btn__other').show();
        footer.addClass('bar-footer-extended');
        page.addClass('content-shrunk');


<<<<<<< HEAD
        var repeatHTML = $('#template_other').html();
=======
        var repeatHTML = $('#template_dont_know').html();
>>>>>>> a3078956
        var widgetTemplate = _.template(repeatHTML);
        var compiledHTML = widgetTemplate({question: question});
        $(footer).append(compiledHTML);

        var other_response = question.answer && question.answer[0] && question.answer[0].is_type_exception && question.answer[0].metadata.type_exception === "dont_know";
        if (other_response) {
            $('.question__btn__other').find('input').prop('checked', true);
<<<<<<< HEAD
            this._toggleOther(page, footer, question, ON);
=======
            this._toggleOther(page, footer, type, question, ON);
>>>>>>> a3078956
        }
    }
}

// Toggle the 'don't know' section based on passed in state value on given page
// Alters question.answer array
<<<<<<< HEAD
Widgets._toggleOther = function(page, footer, question, state) {
=======
Widgets._toggleOther = function(page, footer, type, question, state) {
>>>>>>> a3078956
    var self = this;
    question.answer = [];
    
    if (state === ON) {
        // Disable regular inputs
        $(page).find('.text_input').each(function(i, child) { 
                $(child).attr('disabled', true);
        });

        // Disable adder if its around
        $(page).find('.question__add').attr('disabled', true);
<<<<<<< HEAD
        
        $(footer).find('.question__other').show();
        
        $(footer).find('.other_input').each(function(i, child) { 
=======

        // Toggle other input
        $(footer).find('.question__dont_know').show();
        $(footer).find('.dont_know_input').each(function(i, child) { 
>>>>>>> a3078956
            // Doesn't matter if response is there or not
            question.answer[0] = {
                response: self._validate('text', child.value, question.logic),
                is_type_exception: true,
                metadata: {
                    'type_exception': 'dont_know',
                },
            }
        });

<<<<<<< HEAD
        footer.addClass('bar-footer-super-extended');
        page.addClass('content-super-shrunk');

        //Add overlay
        $('.overlay').show();

        // Enable other input
        $(footer).find('.other_input').each(function(i, child) { 
=======
        // Bring div up
        //footer.addClass('bar-footer-super-extended');
        page.addClass('content-super-shrunk');
        footer.animate({height:220},200).addClass('bar-footer-super-extended');

        //Add overlay
        $('.overlay').fadeIn('fast');

        // Enable other input
        $(footer).find('.dont_know_input').each(function(i, child) { 
>>>>>>> a3078956
                $(child).attr('disabled', false);
        });

    } else if (state === OFF) { 
        // Enable regular inputs
<<<<<<< HEAD
        $(footer).find('.text_input').not('.other_input').each(function(i, child) { 
=======
        $(page).find('.text_input').each(function(i, child) { 
>>>>>>> a3078956
              $(child).attr('disabled', false);
        });

        // Enable adder if its around 
        $(page).find('.question__add').attr('disabled', false);

<<<<<<< HEAD
        $(footer).find('.question__other').hide();
        
        $(page).find('.text_input').not('.other_input').each(function(i, child) { 
=======
        // Toggle other inputs
        $(footer).find('.question__dont_know').hide();
        $(page).find('.text_input').each(function(i, child) { 
>>>>>>> a3078956
            if (child.value !== "") { 
                question.answer[i] = {
                    response: self._validate(type, child.value, question.logic),
                    is_type_exception: false,
                    metadata: {},
                }
            }
        });
        
<<<<<<< HEAD
        $('.overlay').hide();
        footer.removeClass('bar-footer-super-extended');
        page.removeClass('content-super-shrunk');

        // Disable other input
        $(footer).find('.other_input').each(function(i, child) { 
=======
        // Hide overlay and shift div
        $('.overlay').fadeOut('fast');
        //footer.removeClass('bar-footer-super-extended');
        page.removeClass('content-super-shrunk');
        footer.animate({height:120},200).removeClass('bar-footer-super-extended');

        // Disable other input
        $(footer).find('.dont_know_input').each(function(i, child) { 
>>>>>>> a3078956
                $(child).attr('disabled', true);
        });
    }

    console.log('hey');
}

// Render +/- buttons on given page
Widgets._renderRepeat = function(page, question) {
    // Render add/minus input buttons 
    if (question.allow_multiple) {
        var repeatHTML = $('#template_repeat').html();
        var widgetTemplate = _.template(repeatHTML);
        var compiledHTML = widgetTemplate({question: question});
        $(page).append(compiledHTML)
    }
}

// Basic input validation
Widgets._validate = function(type, answer, logic) {
    //XXX enforce logic
    var val = null;
    switch(type) {
        case "decimal":
            val = parseFloat(answer);
            if (isNaN(val)) {
                val = null;
            }
            break;
        case "integer":
            val = parseInt(answer);
            if (isNaN(val)) {
                val = null;
            }
            break;
        case "date":
            //XXX: Doesn't work with chrome date picker
            val = Date.parse(answer);
            if (isNaN(val)) {
                val = null;
            } else {
                val = (new Date(val)).toISOString();
            }
            break;
        case "time":
              //XXX: validation for time
              if (answer) {
                  val = answer;
              }
              break;
        case "text":
              if (answer) {
                  val = answer;
              }
              break;
        case "location":
              if (answer && answer.split(" ").length == 2) {
                  var lat = parseFloat(answer.split(" ")[0]);
                  var lon = parseFloat(answer.split(" ")[1]);

                  if (!isNaN(lat) && !isNaN(lon)) {
                      val = {'lat': lat, 'lon': lon}
                  }
              }
              break;
        default:
              //XXX: Others aren't validated the same
              if (answer) {
                  val = answer;
              }
              break;
    }

    return val;
};

Widgets.text = function(question, page, footer) {
    this._input(question, page, footer, "text");
};

Widgets.integer = function(question, page, footer) {
    this._input(question, page, footer, "integer");
};

Widgets.decimal = function(question, page, footer) {
    this._input(question, page, footer, "decimal");
};

Widgets.date = function(question, page, footer) {
    //XXX: TODO change input thing to be jquery-ey
    this._input(question, page, footer, "date_XXX"); //XXX: Fix validation
};

Widgets.time = function(question, page, footer) {
    //XXX: TODO change input thing to be jquery-ey
    this._input(question, page, footer, "time"); //XXX: Fix validation
};

Widgets.note = function() {
};

// Multiple choice and multiple choice with other are handled here by same func
// XXX: possibly two widgets (multi select and multi choice)
Widgets.multiple_choice = function(question, page, footer) {
    var self = this;

    // array of choice uuids
    var choices = [];
    question.choices.forEach(function(choice, ind) {
        choices[ind] = choice.question_choice_id;
    }); 
    choices[question.choices.length] = "other"; 

    // handle change for text field
    var $other = $(page)
        .find('.other_input')
        .change(function() {
            question.answer[question.choices.length] = { 
                response: self._validate("text", this.value, question.logic),
                is_type_exception: true,
                metadata: {
                    'type_exception': 'other',
                },
            }
        });


    // Hide input by default
    $other.hide();

    // Deal with select (multiple or not)
    $(page)
        .find('select')
        .change(function() {
            // any change => answer is reset
            question.answer = [];
            $other.hide();

            // jquery is dumb and inconsistent with val type
            var svals = $('select').val(); 
            svals = typeof svals === 'string' ? [svals] : svals;

            // find all select options
            svals.forEach(function(opt) { 

                var ind = choices.indexOf(opt);
                
                // Please choose something option wipes answers
                if (opt === 'null') { 
                    return;
                }

                // Default, fill in values (other will be overwritten below if selected)
                question.answer[ind] = {
                    response: opt,
                    is_type_exception: false,
                    metadata: {}
                }

                if (opt === 'other') {
                    question.answer[ind] = {
                        response: $other.val(), // Preserves prev response
                        is_type_exception: true,
                        metadata: {
                            'type_exception': 'dont_know',
                        },
                    }

                    $other.show();
                } 
             });

            // Toggle off other if deselected on change event 
            if (svals.indexOf('other') < 0) { 
                $other.hide();
            }
            
        });

    // Selection is handled in _template however toggling of view is done here
    var response = question.answer[question.choices.length];
    if (response 
            && response.is_type_exception 
            && response.metadata.type_exception === 'other') {
        $other.show();
    }
};

Widgets._getMap = function() {

    var map = L.map('map', {
            center: [App.start_loc.lat, App.start_loc.lon],
            dragging: true,
            maxZoom: 18,
            minZoom: 11,
            zoom: 14,
            zoomControl: false,
            doubleClickZoom: false,
            attributionControl: false
        });
    
    var tile_layer =  new L.tileLayer(App.tile_url, {
        maxZoom: 18,
        useCache: true
    });

    tile_layer.on('tilecachehit',function(ev){
        //console.log('Cache hit: ', ev.url);
    });

    tile_layer.on('tilecachemiss',function(ev){
        //console.log('Cache miss: ', ev.url);
    });

    // Blinking location indicator
    var circle = L.circle(App.start_loc, 5, {
            color: 'red',
            fillColor: '#f00',
            fillOpacity: 0.5,
            zIndexOffset: 777,
    })
        .addTo(map);

    map.circle = circle;

    ///TODO: Replace this with CSSSSSSSssss
    var counter = 0;
    function updateColour() {
        var fillcol = Number((counter % 16)).toString(16);
        var col = Number((counter++ % 13)).toString(16);
        circle.setStyle({
            fillColor : "#f" + fillcol + fillcol,
            color : "#f" + col + col,
        });
    }

    // Save the interval id, clear it every time a page is rendered
    Widgets.interval = window.setInterval(updateColour, 50); // XXX: could be CSS
    
    map.addLayer(tile_layer);
    return map;
};

Widgets.location = function(question, page, footer) {
    // generic setup
    this._input(question, page, footer, "location");

    var self = this;
    var response = $(page).find('.text_input').last().val();
    response = self._validate('location', response, question.logic);
    App.start_loc = response || App.start_loc;

    var map = this._getMap(); 
    map.on('drag', function() {
        map.circle.setLatLng(map.getCenter());
        updateLocation([map.getCenter().lng, map.getCenter().lat]);
    });

    function updateLocation(coords) {
        // Find current length of inputs and update the last one;
        var questions_len = $(page).find('.text_input').length;

        // update array val
        question.answer[questions_len - 1] = {
            response: {'lon': coords[0], 'lat': coords[1]},
            is_type_exception: false,
            metadata: {},
        }
            
        // update latest lon/lat values
        var questions_len = $(page).find('.text_input').length;
        $(page).find('.text_input')
            .last().val(coords[1] + " " + coords[0]);
    }

    $(page)
        .find('.question__find__btn')
        .click(function() {
            App.message('Searching ...', 'message_warning');
            navigator.geolocation.getCurrentPosition(
                function success(position) {
                    // Server accepts [lon, lat]
                    var coords = [
                        position.coords.longitude, 
                        position.coords.latitude
                    ];

                    // Set map view and update indicator position
                    //map.setMaxBounds(null);
                    map.setView([coords[1], coords[0]]);
                    map.circle.setLatLng([coords[1], coords[0]]);
                    //map.setMaxBounds(map.getBounds().pad(1));

                    updateLocation(coords);

                }, function error() {
                    //If cannot Get location" for some reason,
                    App.message('Could not get your location, please make sure your GPS device is active.',
                            'message_error');
                }, {
                    enableHighAccuracy: true,
                    timeout: 20000,
                    maximumAge: 0
                });
        });

    // disable default event
    $(page)
        .find('.text_input')
        .off('change');
};

// Similar to location however you cannot just add location, 
Widgets.facility = function(question, page, footer) {
    var ans = question.answer[0]; // Facility questions only ever have one response
    var lat = ans && ans.response.lat || App.start_loc.lat;
    var lng = ans && ans.response.lon || App.start_loc.lon;

    App.start_loc = {'lat': lat, 'lon': lng};

    /* Buld inital state */
    var map = this._getMap(); 
    map.on('drag', function() {
        map.circle.setLatLng(map.getCenter());
    });

    $(page).find('.facility__name').attr('disabled', true);
    $(page).find('.facility__type').attr('disabled', true);

    // Know which marker is currently "up" 
    var touchedMarker = null;
    // Added facility  
    var addedMarker = null;
    // Add markers here so clearing them isn't such a huge pain
    var facilities_group = new L.featureGroup();
    var new_facilities_group = new L.featureGroup();

    facilities_group.addTo(map);
    new_facilities_group.addTo(map);

    // Revisit API Call calls facilitiesCallback
    reloadFacilities(App.start_loc.lat, App.start_loc.lon);

    /* Helper functions for updates  */
    function reloadFacilities(lat, lon) {
        if (navigator.onLine) {
            // Refresh if possible
            getNearbyFacilities(lat, lon, 
                    FAC_RAD, // Radius in km 
                    NUM_FAC, // limit
                    drawFacilities // what to do with facilities
                );

        } else {
            drawFacilities(App.facilities); // Otherwise draw our synced facilities
        }
    }

    // handles calling drawPoint gets called once per getNearby call 
    function drawFacilities(facilities) {
        var ans = question.answer[0];
        var selected = ans && ans.response.id || null;

        // SYNCED FACILITIES
        facilities_group.clearLayers(); // Clears synced facilities only
        facilities = facilities || [];
        for (var i = 0; i < facilities.length; i++) {
            var facility = facilities[i];

            //if ((facility.coordinates[1] < top_y && facility.coordinates[1] > bot_y)
            //&& (facility.coordinates[0] < top_x && facility.coordinates[0] > bot_x)) {
                var marker = drawPoint(facility.coordinates[1], 
                            facility.coordinates[0], 
                            facility.name, 
                            facility.properties.sector,
                            facility.uuid,
                            onFacilityClick);

                // If selected uuid was from Revisit, paint it white
                if (selected === marker.uuid) {
                    selectFacility(marker);
                }

                facilities_group.addLayer(marker);
            //}
        }

        // UNSYNCED FACILITIES
        new_facilities_group.clearLayers(); // Clears synced facilities only
        _.map(App.unsynced_facilities, function(facility) {
            //console/g.log("new facility added", facility.name);
            var marker = drawNewPoint(facility.coordinates[1], 
                        facility.coordinates[0], 
                        facility.name, 
                        facility.properties.sector,
                        facility.uuid,
                        onFacilityClick, onFacilityDrag); 
            
            if (selected === marker.uuid) {
                selectFacility(marker);
                $(page).find('.facility__btn').html("Remove New Site");
                //console/g.log("new match", selected);
            } 

            // They added a facility in this question before
            if (question._new_facility === marker.uuid) {
                addedMarker = marker;
                $(page).find('.facility__btn').text("Remove New Site");
            }
            
            new_facilities_group.addLayer(marker);
        });

    } 

    function selectFacility(marker) {
        marker.setZIndexOffset(666); // above 250 so it can't be hidden by hovering over neighbour
        $(page).find('.facility__name').attr('disabled', true);
        $(page).find('.facility__type').attr('disabled', true);

        marker.setIcon(icon_selected);
        if (marker.is_new) { 
            marker.setIcon(icon_added);
            addedMarker = marker;
            $(page).find('.facility__name').attr('disabled', false);
            $(page).find('.facility__type').attr('disabled', false);
        }

        touchedMarker = marker;
        question.answer[0] = {
            response: {
                'id': marker.uuid, 
                'lon': marker._latlng.lng, 
                'lat': marker._latlng.lat
            },
            is_type_exception: false,
            metadata: {
                'facility_name': marker.name,
                'facility_sector': marker.sector
            } 
        }

        $(page).find('.facility__name').val(marker.name);
        $(page).find('.facility__type').val(marker.sector);
    }

    function deselectFacility() {
        if (touchedMarker) {
            touchedMarker.setIcon(getIcon(touchedMarker.sector, touchedMarker.is_new));
            touchedMarker.setZIndexOffset(0);
        }

        question.answer = [];
        $(page).find('.facility__name').val("");
        $(page).find('.facility__type').val("other");
        touchedMarker = null;
    }

    function onFacilityClick(e) {
        // Update marker so it looks selected
        var marker = e.target;
        deselectFacility();
        selectFacility(marker);
    }

    function onFacilityDrag(e) {
        var marker = e.target;
        deselectFacility();
        selectFacility(marker);
        App.unsynced_facilities[marker.uuid].coordinates = [
            marker._latlng.lng, 
            marker._latlng.lat
        ];
    }

    // function to wrap up the new facility code
    function addFacility(lat, lng, uuid) {
        deselectFacility();

        //XXX: Add Popup with bits of info
        var addedMarker = drawNewPoint(lat, lng, 
                "New Facility", "other", uuid, 
                onFacilityClick, onFacilityDrag); 
        
        // We added em before 
        if (App.unsynced_facilities[uuid]) {
            addedMarker.sector = App.unsynced_facilities[uuid].properties.sector;
            addedMarker.name = App.unsynced_facilities[uuid].name;
        }

        selectFacility(addedMarker);
        addedMarker.addTo(new_facilities_group);

        return addedMarker;
    }

    /* Handle events */

    // Find me
    $(page)
        .find('.question__find__btn')
        .click(function() {
            App.message('Searching ...', 'message_warning');
            navigator.geolocation.getCurrentPosition(
                function success(position) {
                    // Server accepts [lon, lat]
                    var coords = [position.coords.longitude, position.coords.latitude];

                    // Update map position and set indicator position again
                    //map.setMaxBounds(null);
                    map.setView([coords[1], coords[0]]);
                    map.circle.setLatLng([coords[1], coords[0]]);
                    //map.setMaxBounds(map.getBounds().pad(1));

                    // Revisit api call
                    reloadFacilities(coords[1], coords[0]); 

                }, function error() {
                    App.message('Could not get your location, please make sure your GPS device is active.',
                            'message_error');
                }, {
                    enableHighAccuracy: true,
                    timeout: 20000,
                    maximumAge: 0
                });
        });


    // Add facility
    $(page)
        .find('.facility__btn')
        .click(function() {
            // You added on before
            if (addedMarker && addedMarker.uuid === question._new_facility) {
                // Get rid of all traces of it
                delete App.unsynced_facilities[addedMarker.uuid];
                new_facilities_group.removeLayer(addedMarker);

                if (addedMarker === touchedMarker) { 
                    deselectFacility();
                }

                $(page).find('.facility__btn').text("Add New Site");
                $(page).find('.facility__name').attr('disabled', true);
                $(page).find('.facility__type').attr('disabled', true);

                addedMarker = null;
                question._new_facility = null;
                return;
            }

            // Adding new facility
            var lat = map.getCenter().lat;
            var lng = map.getCenter().lng;
            var uuid = objectID(); //XXX: TODO replace this shit with new uuid

            // Record this new facility for Revisit submission
            App.unsynced_facilities[uuid] = {
                'name': 'New Facility', 'uuid': uuid, 
                'properties' : {'sector': 'other'},
                'coordinates' : [lng, lat]
            };

            // Get and place marker
            addedMarker = addFacility(lat, lng, uuid);
            $(page).find('.facility__btn').html("Remove New Site");
            $(page).find('.facility__name').attr('disabled', false);
            $(page).find('.facility__type').attr('disabled', false);
            question._new_facility = uuid; // state to prevent multiple facilities

        });

    // Change name
    $(page)
        .find('.facility__name')
        .keyup(function() {
            //console/g.log(this.value);
            if (addedMarker && addedMarker === touchedMarker) {
                // Update facility info
                App.unsynced_facilities[addedMarker.uuid].name = this.value;
                addedMarker.name = this.value;
            } else if (touchedMarker) {
                // Prevent updates for now
                selectFacility(touchedMarker);
            }
        });

    // Change type
    $(page)
        .find('.facility__type')
        .change(function() {
            //console/g.log(this.value);
            if (addedMarker && addedMarker === touchedMarker) {
                // Update facility info
                App.unsynced_facilities[addedMarker.uuid].properties.sector = this.value;
                addedMarker.sector = this.value;
            } else if (touchedMarker) {
                // Prevent updates for now
                selectFacility(touchedMarker);
            }
        });
};


/* -------------------------- Revisit Stuff Below ----------------------------*/
function getNearbyFacilities(lat, lng, rad, lim, cb) {
    var url = "http://staging.revisit.global/api/v0/facilities.json"; 

    // Revisit ajax req
    //console/g.log("MADE EXTERNAL REVISIT QUERY");
    $.get(url,{
            near: lat + "," + lng,
            rad: rad,
            limit: lim,
            sortDesc: "updatedAt",
            fields: "name,uuid,coordinates,properties:sector", //filters results to include just those three fields,
        },
        function(data) {
            localStorage.setItem("facilities", JSON.stringify(data.facilities));
            if (cb) {
                App.facilities = data.facilities;
                cb(data.facilities); //drawFacillities callback probs
            }
        }
    );
}

// XXX: Really doesn't need to
function postNewFacility(facility) {
    var url = "http://staging.revisit.global/api/v0/facilities.json"; 

    $.ajax({
        url: url,
        type: 'POST',
        contentType: 'application/json',
        data: JSON.stringify(facility),
        processData: false,
        dataType: 'json',
        success: function() {
            App.message('Facility Added!', 'message_success');

            // If posted, we don't an unsynced reference to it anymore
            delete App.unsynced_facilities[facility.uuid];
            App.facilities.push(facility);
        },
        
        headers: {
            "Authorization": "Basic " + btoa("dokomoforms" + ":" + "password")
                //DONT DO THIS XXX XXX
        },

        error: function() {
            App.message('Facility submission failed, will try again later.', 'message_error');
        },
        
        complete: function() {
            // Add it into facilities array so it can be selected later
            localStorage.setItem("facilities", 
                    JSON.stringify(App.facilities));

            localStorage.setItem("unsynced_facilities", 
                    JSON.stringify(App.unsynced_facilities));

        }
    });
}

var icon_edu = new L.icon({iconUrl: "/static/img/icons/normal_education.png",iconAnchor: [13, 31]});
var icon_health = new L.icon({iconUrl: "/static/img/icons/normal_health.png", iconAnchor: [13, 31]});
var icon_water = new L.icon({iconUrl: "/static/img/icons/normal_water.png", iconAnchor: [13, 31]});

var icon_new_edu = new L.icon({iconUrl: "/static/img/icons/unsynced_education.png",iconAnchor: [13, 31]});
var icon_new_health = new L.icon({iconUrl: "/static/img/icons/unsynced_health.png", iconAnchor: [13, 31]});
var icon_new_water = new L.icon({iconUrl: "/static/img/icons/unsynced_water.png", iconAnchor: [13, 31]});

var icon_base = new L.icon({iconUrl: "/static/img/icons/normal_base.png", iconAnchor: [13, 31]});
var icon_new_base = new L.icon({iconUrl: "/static/img/icons/unsynced_base.png", iconAnchor: [13, 31]});
var icon_selected = new L.icon({iconUrl: "/static/img/icons/selected-point.png", iconAnchor: [16.2, 48]});
var icon_added = new L.icon({iconUrl: "/static/img/icons/added-point.png", iconAnchor: [16.2, 48]});

var icon_types = {
    "education" : icon_edu,
    "new_education" : icon_new_edu,
    "water" : icon_water,
    "new_water" : icon_new_water,
    "health" : icon_health,
    "new_health" : icon_new_health,
    "base" : icon_base,
    "new_base" : icon_new_base,
};

function getIcon(sector, isNew) {
    var base = "base";
    if (isNew) {
        sector = "new_" + sector;
        base = "new_" + base;
    }
    return icon_types[sector] || icon_types[base];
}

function drawPoint(lat, lng, name, type, uuid, clickEvent) {
    var marker = new L.marker([lat, lng], {
        title: name,
        alt: name,
        clickable: true,
        riseOnHover: true
    });

    marker.uuid = uuid; // store the uuid so we can read it back in the event handler
    marker.sector = type;
    marker.name = name;
    marker.is_new = false;

    marker.options.icon = getIcon(type, marker.is_new);

    marker.on('click', clickEvent);
    return marker;
    
}

function drawNewPoint(lat, lng, name, type, uuid, clickEvent, dragEvent) {
    var marker = new L.marker([lat, lng], {
        title: name,
        alt: name,
        clickable: true,
        draggable: true, //XXX This right here is why i gotta seperate draws
        riseOnHover: true
    });

    marker.uuid = uuid; // store the uuid so we can read it back in the event handler
    marker.sector = type;
    marker.name = name;
    marker.is_new = true;

    marker.options.icon = getIcon(type, marker.is_new);

    marker.on('click', clickEvent);
    marker.on('dragend', dragEvent);
    return marker;
}

// Def not legit but hey
function objectID() {
    return 'xxxxxxxxxxxxxxxxxxxxxxxx'.replace(/[x]/g, function() {
        var r = Math.random()*16|0;
        return r.toString(16);
    });
}

var exports = exports || {} //XXX: Just to silence console; 
exports.App = App;
exports.Survey = Survey;
exports.Widgets = Widgets; <|MERGE_RESOLUTION|>--- conflicted
+++ resolved
@@ -54,19 +54,11 @@
         });
         
     // AppCache updates
-<<<<<<< HEAD
-    //window.applicationCache.addEventListener('updateready', function() {
-    //    alert('app updated, reloading...');
-    //    window.location.reload();
-    //});
-    
-=======
     window.applicationCache.addEventListener('updateready', function() {
         alert('app updated, reloading...');
         window.location.reload();
     });
 
->>>>>>> a3078956
     App.splash();
 };
 
@@ -151,10 +143,7 @@
     var barfoot = $('.bar-footer');
     barfoot.removeClass('bar-footer-extended');
     barfoot.removeClass('bar-footer-super-extended');
-<<<<<<< HEAD
-=======
     barfoot.css("height", "");
->>>>>>> a3078956
 
     var barfootHTML = $('#template_footer__splash').html();
     var barfootTemplate = _.template(barfootHTML);
@@ -303,12 +292,8 @@
 
     // Backward at first question
     if (index === self.lowest_sequence_number && offset === PREV) {
-<<<<<<< HEAD
-        App.splash();
-=======
         //XXX Shouldn't show splash page right 
         //App.splash();
->>>>>>> a3078956
         return;
     }
 
@@ -382,10 +367,7 @@
 
     barfoot.removeClass('bar-footer-extended');
     barfoot.removeClass('bar-footer-super-extended');
-<<<<<<< HEAD
-=======
     barfoot.css("height", "");
->>>>>>> a3078956
 
     // Update content
     var content = $('.content');
@@ -419,11 +401,7 @@
             .scrollTop(); //XXX: Ignored in chrome ...
         
         // Attach widget events
-<<<<<<< HEAD
-        Widgets[question.type_constraint_name](question, content); //XXX supply footer?
-=======
         Widgets[question.type_constraint_name](question, content, barfoot);
->>>>>>> a3078956
 
     } else {
         // Add submit button
@@ -534,13 +512,7 @@
     if (JSON.stringify(survey_answers) === '[]') {
       // Not doing instantly to make it seem like App tried reaaall hard
       setTimeout(function() {
-<<<<<<< HEAD
-            $(sync).removeClass('icon--spin');
-            $(save_btn).removeClass('icon--spin');
-            App.message('Saving failed, No questions answer in Survey!');
-=======
             App.message('Saving failed, No questions answer in Survey!', 'message_error');
->>>>>>> a3078956
             App.splash();
       }, 1000);
       return;
@@ -558,11 +530,7 @@
     localStorage.setItem("unsynced", 
             JSON.stringify(App.unsynced));
 
-<<<<<<< HEAD
-    App.message('Saved Submission!');
-=======
     App.message('Saved Submission!', 'message_success');
->>>>>>> a3078956
     App.splash();
 
 
@@ -593,11 +561,7 @@
     self._renderRepeat(page, question);
 
     //Render don't know
-<<<<<<< HEAD
-    Widgets._renderOther(page, footer, question);
-=======
     self._renderOther(page, footer, type, question);
->>>>>>> a3078956
 
     // Clean up answer array, short circuits on is_type_exception responses
     self._orderAnswerArray(page, footer, question, type);
@@ -645,22 +609,13 @@
         .find('.question__btn__other :checkbox')
         .change(function() { 
             var selected = $(this).is(':checked'); 
-<<<<<<< HEAD
-            console.log('state', selected);
-            self._toggleOther(page, footer, question, selected);
-=======
             self._toggleOther(page, footer, type, question, selected);
->>>>>>> a3078956
         });
 
 
     // Set up other input event listener
     $(footer)
-<<<<<<< HEAD
-        .find('.other_input')
-=======
         .find('.dont_know_input')
->>>>>>> a3078956
         .change(function() { //XXX: Change isn't sensitive enough on safari?
             question.answer = [{ 
                 response: self._validate('text', this.value, question.logic),
@@ -743,29 +698,17 @@
 
 // Render 'don't know' section if question has with_other logic
 // Display response and alter widget state if first response is other
-<<<<<<< HEAD
-Widgets._renderOther = function(page, footer, question) {
-
-    var self = this;
-    // Render don't know feature 
-    if (question.logic.with_other) {
-=======
 Widgets._renderOther = function(page, footer, type, question) {
 
     var self = this;
     // Render don't know feature 
     if (question.logic.allow_dont_know) {
->>>>>>> a3078956
         $('.question__btn__other').show();
         footer.addClass('bar-footer-extended');
         page.addClass('content-shrunk');
 
 
-<<<<<<< HEAD
-        var repeatHTML = $('#template_other').html();
-=======
         var repeatHTML = $('#template_dont_know').html();
->>>>>>> a3078956
         var widgetTemplate = _.template(repeatHTML);
         var compiledHTML = widgetTemplate({question: question});
         $(footer).append(compiledHTML);
@@ -773,22 +716,14 @@
         var other_response = question.answer && question.answer[0] && question.answer[0].is_type_exception && question.answer[0].metadata.type_exception === "dont_know";
         if (other_response) {
             $('.question__btn__other').find('input').prop('checked', true);
-<<<<<<< HEAD
-            this._toggleOther(page, footer, question, ON);
-=======
             this._toggleOther(page, footer, type, question, ON);
->>>>>>> a3078956
         }
     }
 }
 
 // Toggle the 'don't know' section based on passed in state value on given page
 // Alters question.answer array
-<<<<<<< HEAD
-Widgets._toggleOther = function(page, footer, question, state) {
-=======
 Widgets._toggleOther = function(page, footer, type, question, state) {
->>>>>>> a3078956
     var self = this;
     question.answer = [];
     
@@ -800,17 +735,10 @@
 
         // Disable adder if its around
         $(page).find('.question__add').attr('disabled', true);
-<<<<<<< HEAD
-        
-        $(footer).find('.question__other').show();
-        
-        $(footer).find('.other_input').each(function(i, child) { 
-=======
 
         // Toggle other input
         $(footer).find('.question__dont_know').show();
         $(footer).find('.dont_know_input').each(function(i, child) { 
->>>>>>> a3078956
             // Doesn't matter if response is there or not
             question.answer[0] = {
                 response: self._validate('text', child.value, question.logic),
@@ -821,16 +749,6 @@
             }
         });
 
-<<<<<<< HEAD
-        footer.addClass('bar-footer-super-extended');
-        page.addClass('content-super-shrunk');
-
-        //Add overlay
-        $('.overlay').show();
-
-        // Enable other input
-        $(footer).find('.other_input').each(function(i, child) { 
-=======
         // Bring div up
         //footer.addClass('bar-footer-super-extended');
         page.addClass('content-super-shrunk');
@@ -841,32 +759,21 @@
 
         // Enable other input
         $(footer).find('.dont_know_input').each(function(i, child) { 
->>>>>>> a3078956
                 $(child).attr('disabled', false);
         });
 
     } else if (state === OFF) { 
         // Enable regular inputs
-<<<<<<< HEAD
-        $(footer).find('.text_input').not('.other_input').each(function(i, child) { 
-=======
         $(page).find('.text_input').each(function(i, child) { 
->>>>>>> a3078956
               $(child).attr('disabled', false);
         });
 
         // Enable adder if its around 
         $(page).find('.question__add').attr('disabled', false);
 
-<<<<<<< HEAD
-        $(footer).find('.question__other').hide();
-        
-        $(page).find('.text_input').not('.other_input').each(function(i, child) { 
-=======
         // Toggle other inputs
         $(footer).find('.question__dont_know').hide();
         $(page).find('.text_input').each(function(i, child) { 
->>>>>>> a3078956
             if (child.value !== "") { 
                 question.answer[i] = {
                     response: self._validate(type, child.value, question.logic),
@@ -876,14 +783,6 @@
             }
         });
         
-<<<<<<< HEAD
-        $('.overlay').hide();
-        footer.removeClass('bar-footer-super-extended');
-        page.removeClass('content-super-shrunk');
-
-        // Disable other input
-        $(footer).find('.other_input').each(function(i, child) { 
-=======
         // Hide overlay and shift div
         $('.overlay').fadeOut('fast');
         //footer.removeClass('bar-footer-super-extended');
@@ -892,12 +791,9 @@
 
         // Disable other input
         $(footer).find('.dont_know_input').each(function(i, child) { 
->>>>>>> a3078956
                 $(child).attr('disabled', true);
         });
     }
-
-    console.log('hey');
 }
 
 // Render +/- buttons on given page
