--- conflicted
+++ resolved
@@ -54,25 +54,12 @@
         });
         
     // AppCache updates
-<<<<<<< HEAD
     window.applicationCache.addEventListener('updateready', function() {
         alert('app updated, reloading...');
         window.location.reload();
     });
 
-    App.splash(App.survey.title, 
-                App.survey.created_on, 
-                App.survey.last_updated, 
-                App.survey.author, 
-                App.survey.org);
-=======
-    //window.applicationCache.addEventListener('updateready', function() {
-    //    alert('app updated, reloading...');
-    //    window.location.reload();
-    //});
-    
     App.splash();
->>>>>>> 679f571d
 };
 
 App.sync = function() {
@@ -517,33 +504,13 @@
     };
 
     //console.log('submission:', data);
-<<<<<<< HEAD
-    if (save_btn) {
-        $(save_btn).addClass('icon--spin');
-    }
-    $(sync).addClass('icon--spin');
-=======
->>>>>>> 679f571d
     
     // Don't post with no replies
     if (JSON.stringify(survey_answers) === '[]') {
       // Not doing instantly to make it seem like App tried reaaall hard
       setTimeout(function() {
-<<<<<<< HEAD
-            $(sync).removeClass('icon--spin');
-            if (save_btn) { 
-                $(save_btn).removeClass('icon--spin');
-            }
-            App.message('Saving failed, No questions answer in Survey!');
-            App.splash(App.survey.title, 
-                        App.survey.created_on, 
-                        App.survey.last_updated, 
-                        App.survey.author, 
-                        App.survey.org);
-=======
             App.message('Saving failed, No questions answer in Survey!', 'message_error');
             App.splash();
->>>>>>> 679f571d
       }, 1000);
       return;
     } 
