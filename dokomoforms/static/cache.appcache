CACHE MANIFEST
<<<<<<< HEAD
# Version 1439785777
=======
# Version 1439824447
>>>>>>> 5c8fdaa0

/static/persona.js
#/static/lib.js
/static/bundle.js

/static/css/survey.css
/static/ratchet-2.0.2/dist/css/ratchet.min.css

#/static/ratchet-2.0.2/dist/js/ratchet.js
#/static/ratchet-2.0.2/js/modals.js
#/static/ratchet-2.0.2/dist/fonts/ratchicons.woff
# /static/ratchet-2.0.2/dist/fonts/ratchicons.tff
# /static/ratchet-2.0.2/dist/fonts/ratchicons.eot
# /static/ratchet-2.0.2/dist/fonts/ratchicons.svg

/static/img/favicon.png
/static/img/logo.svg
/static/img/SEL_logo_sm.png
/static/img/SEL_text_logo_sm.png

/static/img/icons/added-point.png
/static/img/icons/normal_base.png
/static/img/icons/normal_education.png
/static/img/icons/normal_health.png
/static/img/icons/normal_water.png
/static/img/icons/selected-point.png
/static/img/icons/unsynced_base.png
/static/img/icons/unsynced_education.png
/static/img/icons/unsynced_health.png
/static/img/icons/unsynced_water.png

NETWORK:
*
<|MERGE_RESOLUTION|>--- conflicted
+++ resolved
@@ -1,9 +1,5 @@
 CACHE MANIFEST
-<<<<<<< HEAD
-# Version 1439785777
-=======
-# Version 1439824447
->>>>>>> 5c8fdaa0
+# Version 1439824503
 
 /static/persona.js
 #/static/lib.js
