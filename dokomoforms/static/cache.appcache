--- conflicted
+++ resolved
@@ -1,9 +1,5 @@
 CACHE MANIFEST
-<<<<<<< HEAD
-# Version 1439929716
-=======
-# Version 1439930299
->>>>>>> 9b29d886
+# Version 1439931470
 
 /static/persona.js
 #/static/lib.js
