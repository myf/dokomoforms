CACHE MANIFEST
<<<<<<< HEAD
# Version 0.01234567891234567899
=======
# Version 0.01234567891234
>>>>>>> 46623803

/static/persona.js
/static/lib.js
/static/app.js

/static/css/survey.css
/static/ratchet-2.0.2/dist/js/ratchet.js
/static/ratchet-2.0.2/dist/css/ratchet.min.css
# /static/ratchet-2.0.2/dist/fonts/ratchicons.woff
# /static/ratchet-2.0.2/dist/fonts/ratchicons.tff
# /static/ratchet-2.0.2/dist/fonts/ratchicons.eot
# /static/ratchet-2.0.2/dist/fonts/ratchicons.svg

/static/img/favicon.png
/static/img/logo.svg
/static/img/SEL_logo_sm.png
/static/img/SEL_text_logo_sm.png

/static/img/icons/added-point.png
/static/img/icons/normal_base.png
/static/img/icons/normal_education.png
/static/img/icons/normal_health.png
/static/img/icons/normal_water.png
/static/img/icons/selected-point.png
/static/img/icons/unsynced_base.png
/static/img/icons/unsynced_education.png
/static/img/icons/unsynced_health.png
/static/img/icons/unsynced_water.png

NETWORK:
*
<|MERGE_RESOLUTION|>--- conflicted
+++ resolved
@@ -1,9 +1,6 @@
 CACHE MANIFEST
-<<<<<<< HEAD
+
 # Version 0.01234567891234567899
-=======
-# Version 0.01234567891234
->>>>>>> 46623803
 
 /static/persona.js
 /static/lib.js
