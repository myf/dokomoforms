--- conflicted
+++ resolved
@@ -12,12 +12,9 @@
         this.addQuestion = this.addQuestion.bind(this);
         this.listQuestions = this.listQuestions.bind(this);
         
-<<<<<<< HEAD
-=======
         this.state = {
-            nodes: [{id: 586}]
+            rows: []
         };
->>>>>>> ee5fa69c
     }
 
     listQuestions() {
@@ -35,7 +32,6 @@
     }
 
     addQuestion() {
-<<<<<<< HEAD
         let newNode = {
             id: uuid.v4(),
             saved: false
@@ -46,70 +42,64 @@
     }
 
     addToNodeList(id) {
-        console.log('hello')
-=======
         // let currentQuestions = this.state.questions;
         // currentQuestions++;
         // this.setState({questions: currentQuestions});
         console.log('being called');
-        var index = uuid.v4();
-        index = index.toString();
-        this.listQuestions(index);
+        // var index = uuid.v4();
+        // index = index.toString();
+        // this.listQuestions(index);
     }
 
-    listQuestions(indx) {
-        console.log('list questions');
-        var rows = [];
-        var self = this;
-        rows = this.state.nodes.map(function(node){
-            console.log(self);
-            <Node
-                key = {node.id}
-                addToList={self.addToNodeList}
-                I={self.props.handleSubSurvey}
-            />
-        })
-        if (indx) {
-            console.log(indx);
-            rows.push(
-                <Node
-                    key={indx}
-                    addToList={this.addToNodeList}
-                    I={this.props.handleSubSurvey}
-                />
-            );
-        }
-        console.log(rows);
-        return rows;
->>>>>>> ee5fa69c
-    }
+    // listQuestions(indx) {
+    //     console.log('list questions');
+    //     var rows = [];
+    //     var self = this;
+    //     rows = this.state.nodes.map(function(node){
+    //         console.log(self);
+    //         <Node
+    //             key = {node.id}
+    //             addToList={self.addToNodeList}
+    //             I={self.props.handleSubSurvey}
+    //         />
+    //     })
+    //     if (indx) {
+    //         console.log(indx);
+    //         rows.push(
+    //             <Node
+    //                 key={indx}
+    //                 addToList={this.addToNodeList}
+    //                 I={this.props.handleSubSurvey}
+    //             />
+    //         );
+    //     }
+    //     console.log(rows);
+    //     return rows;
+    // }
 
 
     render() {
-<<<<<<< HEAD
         return (
             <div>
                 {this.listQuestions()}
                 <button onClick={this.addQuestion}>Add Question</button>
             </div>
         );
-=======
-        console.log(this.state.nodes.length);
-        if (this.state.nodes.length) {
-            return (
-                <div>
-                    {this.listQuestions()}
-                    <button onClick={this.addQuestion}>Add Question</button>
-                </div>
-            )
-        } else {
-            return (
-                <div>
-                    {this.addQuestion()}
-                </div>
-            )
-        }
->>>>>>> ee5fa69c
+        // console.log(this.state.nodes.length);
+        // if (this.state.nodes.length) {
+        //     return (
+        //         <div>
+        //             {this.listQuestions()}
+        //             <button onClick={this.addQuestion}>Add Question</button>
+        //         </div>
+        //     )
+        // } else {
+        //     return (
+        //         <div>
+        //             {this.addQuestion()}
+        //         </div>
+        //     )
+        // }
     }
 }
 
