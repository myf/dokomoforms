--- conflicted
+++ resolved
@@ -2,12 +2,8 @@
 var React = require('react'),
     $ = require('jquery'),
     moment = require('moment'),
-<<<<<<< HEAD
     PouchDB = require('pouchdb');
-=======
-    PouchDB = require('pouchdb/dist/pouchdb.min'),
     ps = require('../../common/js/pubsub');
->>>>>>> e31e8972
 
 // pouch plugin
 // PouchDB.plugin(require('pouchdb-upsert'));
