--- conflicted
+++ resolved
@@ -13,11 +13,7 @@
 from sqlalchemy.ext.declarative import declared_attr
 from sqlalchemy.ext.orderinglist import ordering_list
 
-<<<<<<< HEAD
-from dokomoforms.models import util, Base, node_type_enum, construct_node
-=======
-from dokomoforms.models import util, Base, node_type_enum, Node
->>>>>>> 217566a0
+from dokomoforms.models import util, Base, node_type_enum, Node, construct_node
 from dokomoforms.exc import NoSuchBucketTypeError
 
 
@@ -614,8 +610,7 @@
         return result
 
 
-<<<<<<< HEAD
-def construct_survey_node(*, type_constraint: str, **kwargs) -> SurveyNode:
+def construct_survey_node(**kwargs) -> SurveyNode:
     """
     Returns a subclass of dokomoforms.models.survey.SurveyNode determined by
     the type_constraint parameter. This utility function makes it easy to
@@ -624,52 +619,41 @@
 
     See http://stackoverflow.com/q/30518484/1475412
 
-    :param type_constraint: the type constraint of the node. Must be one of the
-                            keys of
-                            dokomoforms.models.survey.NODE_TYPES
     :param kwargs: the keyword arguments to pass to the constructor
     :returns: an instance of one of the Node subtypes
     :raises: dokomoforms.exc.NoSuchNodeTypeError
     """
 
+    if 'node' in kwargs:
+        type_constraint = kwargs['node'].type_constraint
+        if 'the_node' not in kwargs:
+            kwargs['the_node'] = kwargs['node']
+
+    if 'type_constraint' in kwargs:
+        type_constraint = kwargs['type_constraint']
+
     survey_node_constructor = (
         NonAnswerableSurveyNode if type_constraint
         is 'note' else AnswerableSurveyNode
     )
 
     try:
-        # it's unclear whether an id passed into kwargs should
-        # pertain to the survey_node or node? Since it's unlikely
-        # that an id will be passed except for testing cases,
-        # for now it's BOTH.
-        if 'id' in kwargs:
-            survey_node = survey_node_constructor(
-                id=kwargs['id'],
-                node=construct_node(
-                    type_constraint=type_constraint,
-                    **kwargs
-                ),
-            )
-        else:
-            survey_node = survey_node_constructor(
-                node=construct_node(
-                    type_constraint=type_constraint,
-                    **kwargs
-                ),
-            )
-        return survey_node
+        return survey_node_constructor(**kwargs)
+        # # it's unclear whether an id passed into kwargs should
+        # # pertain to the survey_node or node? Since it's unlikely
+        # # that an id will be passed except for testing cases,
+        # # for now it's BOTH.
+        # if 'id' in kwargs:
+        #     survey_node = survey_node_constructor(
+        #         id=kwargs['id'],
+        #         the_node=node,
+        #         node=node,
+        #     )
+        # else:
+        #     survey_node = survey_node_constructor(
+        #         the_node=node,
+        #         node=node,
+        #     )
+        # return survey_node
     except KeyError:
-        raise NoSuchNodeTypeError(type_constraint)
-=======
-def construct_survey_node(*,
-                          answerable: bool, node: Node,
-                          **kwargs) -> SurveyNode:
-    """Return a subclass of dokomoforms.models.survey.SurveyNode.
-
-    :param answerable: TODO
-    :param node: TODO
-    :returns: an instance of one of the SurveyNode subclasses.
-    """
-    create = AnswerableSurveyNode if answerable else NonAnswerableSurveyNode
-    return create(node=node, the_node=node, **kwargs)
->>>>>>> 217566a0
+        raise NoSuchNodeTypeError(type_constraint)