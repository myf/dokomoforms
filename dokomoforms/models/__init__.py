--- conflicted
+++ resolved
@@ -12,13 +12,8 @@
 )
 from dokomoforms.models.survey import (
     Survey, EnumeratorOnlySurvey, SubSurvey, SurveyNode,
-<<<<<<< HEAD
-    NonAnswerableSurveyNode, AnswerableSurveyNode,
-    construct_bucket, survey_type_enum, construct_survey_node
-=======
     NonAnswerableSurveyNode, AnswerableSurveyNode, construct_survey_node,
     construct_bucket, survey_type_enum,
->>>>>>> 217566a0
 )
 from dokomoforms.models.submission import (
     Submission, EnumeratorOnlySubmission, PublicSubmission,
@@ -40,13 +35,8 @@
     'Choice',
     # Survey
     'Survey', 'EnumeratorOnlySurvey', 'SubSurvey', 'SurveyNode',
-<<<<<<< HEAD
-    'NonAnswerableSurveyNode', 'AnswerableSurveyNode',
-    'construct_bucket', 'survey_type_enum', 'construct_survey_node'
-=======
     'NonAnswerableSurveyNode', 'AnswerableSurveyNode', 'construct_survey_node',
     'construct_bucket', 'survey_type_enum',
->>>>>>> 217566a0
     # Submission
     'Submission', 'EnumeratorOnlySubmission', 'PublicSubmission',
     'construct_submission'
