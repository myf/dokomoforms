--- conflicted
+++ resolved
@@ -150,15 +150,6 @@
         return full_response
 
     def is_authenticated(self):
-<<<<<<< HEAD
-        """TODO: Return whether the request has been authenticated."""
-        return True
-        #if self.request_method() == 'GET':
-        #    return True
-
-        ## Require logged-in user to POST/PUT/DELETE
-        #return self.r_handler.current_user is not None
-=======
         """Return whether the request has been authenticated."""
         # A logged-in user has already authenticated.
         if self.r_handler.current_user is not None:
@@ -204,7 +195,6 @@
             return get_asdict_subset(the_model, fields)
         models = model_or_models
         return [get_asdict_subset(model, fields) for model in models]
->>>>>>> 327db449
 
     def detail(self, model_id):
         """Return a single instance of a model."""
