{% from dokomoforms.options import options %}
<!DOCTYPE html>
<html>

<head>
    <meta charset="utf-8">
    <meta name="apple-mobile-web-app-capable" content="yes">
    <meta name="apple-mobile-web-app-status-bar-style" content="black">
    <meta name="mobile-web-app-capable" content="yes">
    <meta name="mobile-web-app-status-bar-style" content="black">
    <meta name="viewport" content="width=device-width, user-scalable=no,  initial-scale=1, maximum-scale=1">

    <!-- TODO: consider not loading these from CDN, especially leaflet -->
    <link href='http://fonts.googleapis.com/css?family=Roboto:100,300,500,700' rel='stylesheet' type='text/css'>
    <link rel="stylesheet" href="http://cdn.leafletjs.com/leaflet-0.7.3/leaflet.css" />

<!--
    <link href="/static/bootstrap-3.3.4/dist/css/bootstrap.css" rel="stylesheet">
    <link href='/static/css/dataTables.bootstrap.css' rel='stylesheet' type='text/css'>
 -->

    <link href="/static/dist/admin/css/admin.css" rel="stylesheet" type="text/css">

    <link rel="icon" href="/static/dist/admin/img/favicon.png">

    <title>{{ options.organization }} Surveys -- Powered by DokomoData</title>
    <!--<script src="/static/ratchet-2.0.2/dist/js/ratchet.js"></script> -->
    <!-- RIP <link href="/static/css/style.css" rel="stylesheet" type="text/css">-->
</head>

<body role="document">
    <nav class="navbar navbar-default navbar-fixed-top light-shadow">
        <div class="navbar-container">
            <div class="navbar-header">
                <a class="navbar-brand" href="/">Dokomo<strong>Data</strong></a>
            </div>
            <div class="navbar-main-menu">
                <ul class="nav navbar-nav">
                    {% if current_user %}
                        <li><a href="/">Account Overview</a></li>
                        <li><a href="/admin/user-administration">User Administration</a></li>
                        <li>
                            <a href="#" class="dropdown-toggle" type="button" id="SurveysDropdown" data-toggle="dropdown" aria-expanded="true">Surveys <span class="caret"></span></a>
                            <ul class="dropdown-menu dropdown-menu-surveys" role="menu" aria-labelledby="SurveysDropdown">
                                {% for the_survey in surveys_for_menu %}
<<<<<<< HEAD
                                    <li role="presentation"><a role="menuitem" tabindex="-1" href="/admin/{{ the_survey.id }}">{{ _t(the_survey.title, the_survey.default_language) }}</a></li>
=======
                                    <li role="presentation"><a role="menuitem" tabindex="-1" href="/view/{{ the_survey.id }}">{{ _t(the_survey.title, survey=the_survey) }}</a></li>
>>>>>>> 36c43b32
                                {% end %}
                            </ul>
                        </li>
                    {% end %}
                </ul>
            </div>
            <div id="navbar" class="navbar-collapse collapse pull-right">
                <ul class="nav navbar-nav">
                    {% if current_user %}
                    <li>
                        <a href="#" class="dropdown-toggle" type="button" id="UserDropdown" data-toggle="dropdown" aria-expanded="true"><span class="glyphicon glyphicon-user icon-inline-left"></span>{{ current_user }} <span class="caret"></span></a>
                        <ul class="dropdown-menu dropdown-menu-right" role="menu" aria-labelledby="UserDropdown">
                            <li role="presentation"><a class="nav-settings" role="menuitem" tabindex="-1" href="#"><span class="glyphicon glyphicon-cog icon-inline-left"></span> Settings</a></li>
			    {% if options.demo %}
			    <li role="presentation"><a class="demo-logout" role="menuitem" tabindex="-1" href="/demo/logout"><span class="glyphicon glyphicon-log-out icon-inline-left" id="logout"></span> Log Out</a></li>
			    {% else %}
			    <li role="presentation"><a class="btn-logout" role="menuitem" tabindex="-1" href="#"><span class="glyphicon glyphicon-log-out icon-inline-left" id="logout"></span> Log Out</a></li>
			    {% end %}
                        </ul>
                    </li>


		    {% elif options.demo %}
                    <li><a class="btn btn-block demo-login" href="/demo/login" id="login">Login or Register</a></li>
                    {% else %}
                    <li><a class="btn btn-block btn-login" href="#" id="login">Login or Register</a></li>
                    {% end %}
                </ul>
            </div>
            <!--/.nav-collapse -->
        </div>
    </nav>
    {% block header %} {% end %}
    {% block subheader %}
    <div class="notification-container">

    </div>
    {% end %}
    {% block content %} {% end %}
    {% block footer %} {% end %}

    {% block modal %}


    {% end %}

    <!-- jQuery -->
    <!-- <script type="text/javascript" src="https://code.jquery.com/jquery-2.1.4.min.js"></script> -->
    <!-- lodash (underscore) -->
    <!-- <script type="text/javascript" src="https://cdnjs.cloudflare.com/ajax/libs/lodash.js/3.10.1/lodash.min.js"></script> -->
    <!-- Leaflet for maps -->
    <!-- <script src="http://cdn.leafletjs.com/leaflet-0.7.3/leaflet.js"></script> -->
    <!-- Highcharts -->
    <!-- <script src="http://code.highcharts.com/highcharts.js"></script> -->
    <!-- Moment.js for datetime handling -->
    <!-- <script type="text/javascript" src="http://momentjs.com/downloads/moment.min.js"></script> -->
    <!-- DataTables for... data... tables... -->
    <!-- <script src="http://cdn.datatables.net/1.10.5/js/jquery.dataTables.min.js"></script> -->
    <!-- <script src="http://cdn.datatables.net/plug-ins/1.10.6/integration/bootstrap/3/dataTables.bootstrap.js"></script> -->

    <!-- VENDOR bundled -->
    <script type="text/javascript" src="/static/dist/admin/js/vendor.js"></script>

    <!-- Persona for login stuff -->
    <script src="https://login.persona.org/include.js"></script>

    <script type="text/javascript">
        window.CURRENT_USER_ID = '{{ current_user_id }}';
        window.CURRENT_USER_PREFS = {% raw current_user_prefs %};
    </script>


    <!-- Extra page-specfic scripts should go in this block. -->
    {% block extra_scripts %} {% end %}


</body>

</html><|MERGE_RESOLUTION|>--- conflicted
+++ resolved
@@ -43,11 +43,7 @@
                             <a href="#" class="dropdown-toggle" type="button" id="SurveysDropdown" data-toggle="dropdown" aria-expanded="true">Surveys <span class="caret"></span></a>
                             <ul class="dropdown-menu dropdown-menu-surveys" role="menu" aria-labelledby="SurveysDropdown">
                                 {% for the_survey in surveys_for_menu %}
-<<<<<<< HEAD
-                                    <li role="presentation"><a role="menuitem" tabindex="-1" href="/admin/{{ the_survey.id }}">{{ _t(the_survey.title, the_survey.default_language) }}</a></li>
-=======
-                                    <li role="presentation"><a role="menuitem" tabindex="-1" href="/view/{{ the_survey.id }}">{{ _t(the_survey.title, survey=the_survey) }}</a></li>
->>>>>>> 36c43b32
+                                    <li role="presentation"><a role="menuitem" tabindex="-1" href="/admin/{{ the_survey.id }}">{{ _t(the_survey.title, survey=the_survey) }}</a></li>
                                 {% end %}
                             </ul>
                         </li>
