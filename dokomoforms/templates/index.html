--- conflicted
+++ resolved
@@ -36,11 +36,8 @@
 
 {% block extra_scripts %}
 
-<<<<<<< HEAD
-=======
     <script type="text/javascript" src="/static/dist/admin/js/login-page.bundle.js"></script>
 
->>>>>>> 0bcfd190
     {% if message %}
     <script>
         App.message("{{ message }}");
