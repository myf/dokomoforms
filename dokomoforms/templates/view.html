--- conflicted
+++ resolved
@@ -9,19 +9,6 @@
         <div>
             <h4>Welcome {{ current_user }}</h4>
             <p> Your surveys: </p>
-<<<<<<< HEAD
-            <ul>
-                {% for survey, num_submissions in surveys %}
-                    <li>
-                        <a data-ignore="push" href="/view/{{ survey.survey_id }}">{{ survey.survey_title }}</a>
-                        <!- THIS IS BAD AND LOOKS BAD -- SORRY -- VIKTOR ->
-                        Number of submissions: {{ num_submissions }}
-                        ---
-                        <a data-ignore="push" href="/survey/{{ survey.survey_id }}">Shareable link!!!</a>
-                    </li>
-                {% end %}
-            </ul>
-=======
             <table id="surveys" class="display" width="100%" cellspacing="0">
                 <thead>
                     <tr>
@@ -41,7 +28,6 @@
                     </tr>
                 </tfoot>
             </table>
->>>>>>> af26a35f
         </div>
         <a class="btn btn-block" href="#" id="logout">Logout</a>
     </div>
@@ -62,7 +48,7 @@
                 "columnDefs": [
                     {
                         "render": function (data, type, row) {
-                            return '<a href="/view/' + row[1] + '">' + data + '</a>';
+                            return '<a data-ignore="push" href="/view/' + row[1] + '">' + data + '</a>';
                         },
                         "targets": 0
                     },
