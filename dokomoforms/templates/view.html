--- conflicted
+++ resolved
@@ -48,11 +48,7 @@
                 "columnDefs": [
                     {
                         "render": function (data, type, row) {
-<<<<<<< HEAD
-                            return '<a data-ignore="push" href="/view/' + row[1] + '">' + data + '</a>';
-=======
-                            return '<a href="/view/' + row[1] + '">' + data + '</a><br />(<a href="/survey/' + row[1] + '">Click here for a shareable link</a>)';
->>>>>>> c1167aef
+                            return '<a data-ignore="push" href="/view/' + row[1] + '">' + data + '</a><br />(<a href="/survey/' + row[1] + '">Click here for a shareable link</a>)';
                         },
                         "targets": 0
                     },
