"""All the application options are defined here.

If you need to inject options at runtime (for testing, etc...):

    from dokomoforms.options import parse_options

    parse_options(name1=value1, name2=value2, ...)
"""
import os.path

import tornado.options
from tornado.options import define, options

__all__ = ('options',)
_arg = None

# Application options
<<<<<<< HEAD
define('firstrun', default=True, help='whether to run app setup', type=bool)
=======
define('demo', default=False, help='whether to run in demo mode', type=bool)
>>>>>>> 597b6265
define('port', help='run on the given port', type=int)

log_help = 'whether to write logs to files in logs/'
define('log_to_file', default=True, help=log_help, type=bool)

define('cookie_secret', help='string used to create session cookies')
define('debug', default=False, help='whether to enable debug mode', type=bool)
<<<<<<< HEAD
=======
define('autoreload', default=False, help='whether to autoreload', type=bool)
>>>>>>> 597b6265

https_help = 'whether the application accepts https traffic'
define('https', help=https_help, type=bool)

define('organization', help='the name of your organization')

persona_help = (
    'the URL for login verification. Do not change this without a good reason.'
)
persona_url = 'https://verifier.login.persona.org/verify'
define('persona_verification_url', default=persona_url, help=persona_help)

revisit_url = 'http://revisit.global/api/v0/facilities.json'
revisit_help = (
    'the URL for facility data. Do not change this without a good reason.'
)
define('revisit_url', default=revisit_url, help=revisit_help)

# Database options
define('schema', help='database schema name')
define('db_host', help='database host')
define('db_port', help='database port')
define('db_database', help='database name')
define('db_user', help='database user')
define('db_password', help='database password')

pool_help = (
    'the number of database connections to keep in the pool. You can usually'
    ' leave this unchanged.'
)
define('pool_size', default=None, help=pool_help, type=int)

max_overflow_help = (
    'the maximum number of database connections open at once. You can usually'
    ' leave this unchanged.'
)
define('max_overflow', default=None, help=max_overflow_help, type=int)

kill_help = 'whether to drop the existing schema before starting'
define('kill', default=False, help=kill_help, type=bool)


def inject_options(**kwargs):
    """Add extra options programmatically.

    dokomoforms.options.parse_options reads from sys.argv if
    dokomoforms.options._arg is None. Calling
    dokomoforms.options.inject_options(name1='value1', name2='value2', ...) at
    the top of a file injects the given options instead.

    :param kwargs: name='value' arguments like the ones that would be passed
                   to webapp.py as --name=value or set in local_config.py as
                   name = 'value'
    """
    global _arg
    # The first element doesn't get read by tornado.options.parse_command_line,
    # so we might as well set it to None
    new_arg = [None]
    new_arg.extend(
        '--{name}={value}'.format(name=k, value=kwargs[k]) for k in kwargs
    )
    _arg = new_arg


def parse_options():
    """tornado.options.parse_command_line doesn't cut it.

    Tells Tornado to read from the config.py file (which in turn reads from
    the local_config.py file), then from options specified by
    dokomoforms.options._arg (sys.argv if _arg is None, or the list of
    options in _arg otherwise).

    See dokomoforms.options.inject_options
    """
    tornado.options.parse_config_file(
        os.path.join(os.path.dirname(__file__), '..', 'config.py')
    )
    tornado.options.parse_command_line(_arg)<|MERGE_RESOLUTION|>--- conflicted
+++ resolved
@@ -15,11 +15,8 @@
 _arg = None
 
 # Application options
-<<<<<<< HEAD
 define('firstrun', default=True, help='whether to run app setup', type=bool)
-=======
 define('demo', default=False, help='whether to run in demo mode', type=bool)
->>>>>>> 597b6265
 define('port', help='run on the given port', type=int)
 
 log_help = 'whether to write logs to files in logs/'
@@ -27,10 +24,7 @@
 
 define('cookie_secret', help='string used to create session cookies')
 define('debug', default=False, help='whether to enable debug mode', type=bool)
-<<<<<<< HEAD
-=======
 define('autoreload', default=False, help='whether to autoreload', type=bool)
->>>>>>> 597b6265
 
 https_help = 'whether the application accepts https traffic'
 define('https', help=https_help, type=bool)
