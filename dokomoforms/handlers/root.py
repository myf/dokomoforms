--- conflicted
+++ resolved
@@ -6,15 +6,8 @@
 import tornado.httpclient
 
 from dokomoforms.handlers.util import BaseHandler
-<<<<<<< HEAD
-from dokomoforms.models import (
-    most_recent_surveys, most_recent_submissions,
-    User, Administrator, Email
-)
+from dokomoforms.models import most_recent_surveys, User, Administrator, Email
 from dokomoforms.options import options
-=======
-from dokomoforms.models import most_recent_surveys
->>>>>>> b0958064
 
 
 class Index(BaseHandler):
