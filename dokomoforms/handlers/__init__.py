--- conflicted
+++ resolved
@@ -1,15 +1,8 @@
 """All the Tornado RequestHandlers used in Dokomo Forms."""
 from dokomoforms.handlers.root import Index, NotFound
-
-from dokomoforms.handlers.user.admin import (
-    AdminHomepageHandler,
-    ViewSurveyHandler, ViewSurveyDataHandler,
-    ViewSubmissionHandler, ViewUserAdminHandler
-)
 from dokomoforms.handlers.auth import (
     Login, Logout, GenerateToken, CheckLoginStatus
 )
-<<<<<<< HEAD
 from dokomoforms.handlers.user.admin import (
     AdminHomepageHandler,
     ViewSurveyHandler, ViewSurveyDataHandler,
@@ -18,11 +11,6 @@
 from dokomoforms.handlers.user.enumerate import (
     EnumerateHomepageHandler, Enumerate, EnumerateTitle
 )
-=======
-from dokomoforms.handlers.user.enumerate import (
-    EnumerateHomepageHandler, Enumerate, EnumerateTitle
-)
->>>>>>> 0bcfd190
 from dokomoforms.handlers.debug import (
     DebugUserCreationHandler, DebugLoginHandler, DebugLogoutHandler,
     DebugPersonaHandler, DebugRevisitHandler, DebugToggleRevisitHandler,
@@ -34,14 +22,8 @@
 
 __all__ = (
     'Index', 'NotFound',
-<<<<<<< HEAD
-    'Login', 'Logout', 'GenerateToken', 'CheckLoginStatus',
-    'AdminHomepageHandler',
-=======
     'Login', 'Logout', 'GenerateToken',
     'AdminHomepageHandler', 'CheckLoginStatus',
-    'Login', 'Logout', 'GenerateToken',
->>>>>>> 0bcfd190
     'ViewSurveyHandler', 'ViewSurveyDataHandler', 'ViewUserAdminHandler',
     'ViewSubmissionHandler',
     'EnumerateHomepageHandler', 'Enumerate', 'EnumerateTitle',
