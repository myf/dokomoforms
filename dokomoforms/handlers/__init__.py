"""All the Tornado RequestHandlers used in Dokomo Forms."""

from dokomoforms.handlers.administrative import Index, NotFound
from dokomoforms.handlers.auth import Login, Logout
from dokomoforms.handlers.debug import (
    DebugUserCreationHandler, DebugLoginHandler, DebugLogoutHandler
)

__all__ = (
    'Index',
    'Login',
    'Logout',
    'NotFound',
<<<<<<< HEAD

    'DebugUserCreationHandler',
    'DebugLoginHandler',
    'DebugLogoutHandler'
]
=======
)
>>>>>>> 217566a0
<|MERGE_RESOLUTION|>--- conflicted
+++ resolved
@@ -11,12 +11,7 @@
     'Login',
     'Logout',
     'NotFound',
-<<<<<<< HEAD
-
     'DebugUserCreationHandler',
     'DebugLoginHandler',
     'DebugLogoutHandler'
-]
-=======
-)
->>>>>>> 217566a0
+)