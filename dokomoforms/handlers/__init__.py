--- conflicted
+++ resolved
@@ -1,15 +1,10 @@
 """All the Tornado RequestHandlers used in Dokomo Forms."""
 from dokomoforms.handlers.root import Index, NotFound
-<<<<<<< HEAD
-from dokomoforms.handlers.auth import Login, Logout, GenerateToken
-from dokomoforms.handlers.user.admin import (
-    AdminHomepageHandler,
-=======
 from dokomoforms.handlers.auth import (
     Login, Logout, GenerateToken, CheckLoginStatus
 )
-from dokomoforms.handlers.view.admin import (
->>>>>>> 36c43b32
+from dokomoforms.handlers.user.admin import (
+    AdminHomepageHandler,
     ViewSurveyHandler, ViewSurveyDataHandler,
     ViewSubmissionHandler, ViewUserAdminHandler
 )
@@ -27,12 +22,8 @@
 
 __all__ = (
     'Index', 'NotFound',
-<<<<<<< HEAD
-    'Login', 'Logout', 'GenerateToken',
+    'Login', 'Logout', 'GenerateToken', 'CheckLoginStatus',
     'AdminHomepageHandler',
-=======
-    'Login', 'Logout', 'GenerateToken', 'CheckLoginStatus',
->>>>>>> 36c43b32
     'ViewSurveyHandler', 'ViewSurveyDataHandler', 'ViewUserAdminHandler',
     'ViewSubmissionHandler',
     'EnumerateHomepageHandler', 'Enumerate', 'EnumerateTitle',
