"""All the Tornado RequestHandlers used in Dokomo Forms."""
<<<<<<< HEAD
from dokomoforms.handlers.root import Index, FirstRun, NotFound
from dokomoforms.handlers.auth import Login, Logout, GenerateToken
from dokomoforms.handlers.view.admin import (
=======
from dokomoforms.handlers.root import Index, NotFound
from dokomoforms.handlers.auth import (
    Login, Logout, GenerateToken, CheckLoginStatus
)
from dokomoforms.handlers.user.admin import (
    AdminHomepageHandler,
>>>>>>> 2717f411
    ViewSurveyHandler, ViewSurveyDataHandler,
    ViewSubmissionHandler, ViewUserAdminHandler
)
from dokomoforms.handlers.user.enumerate import (
    EnumerateHomepageHandler, Enumerate, EnumerateTitle
)
from dokomoforms.handlers.debug import (
    DebugUserCreationHandler, DebugLoginHandler, DebugLogoutHandler,
    DebugPersonaHandler, DebugRevisitHandler, DebugToggleRevisitHandler,
    DebugToggleRevisitSlowModeHandler
)
from dokomoforms.handlers.demo import (
    DemoUserCreationHandler, DemoLogoutHandler
)

__all__ = (
    'Index', 'FirstRun', 'NotFound',
    'Login', 'Logout', 'GenerateToken',
    'AdminHomepageHandler', 'CheckLoginStatus',
    'ViewSurveyHandler', 'ViewSurveyDataHandler', 'ViewUserAdminHandler',
    'ViewSubmissionHandler',
    'EnumerateHomepageHandler', 'Enumerate', 'EnumerateTitle',
    'DebugUserCreationHandler', 'DebugLoginHandler', 'DebugLogoutHandler',
    'DebugPersonaHandler', 'DebugRevisitHandler', 'DebugToggleRevisitHandler',
    'DebugToggleRevisitSlowModeHandler',
    'DemoUserCreationHandler', 'DemoLogoutHandler'
)<|MERGE_RESOLUTION|>--- conflicted
+++ resolved
@@ -1,16 +1,10 @@
 """All the Tornado RequestHandlers used in Dokomo Forms."""
-<<<<<<< HEAD
 from dokomoforms.handlers.root import Index, FirstRun, NotFound
-from dokomoforms.handlers.auth import Login, Logout, GenerateToken
-from dokomoforms.handlers.view.admin import (
-=======
-from dokomoforms.handlers.root import Index, NotFound
 from dokomoforms.handlers.auth import (
     Login, Logout, GenerateToken, CheckLoginStatus
 )
 from dokomoforms.handlers.user.admin import (
     AdminHomepageHandler,
->>>>>>> 2717f411
     ViewSurveyHandler, ViewSurveyDataHandler,
     ViewSubmissionHandler, ViewUserAdminHandler
 )
