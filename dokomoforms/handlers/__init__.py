"""All the Tornado RequestHandlers used in Dokomo Forms."""
from dokomoforms.handlers.root import Index, NotFound
<<<<<<< HEAD
from dokomoforms.handlers.auth import Login, Logout, GenerateToken
from dokomoforms.handlers.user.admin import (
    AdminHomepageHandler,
=======
from dokomoforms.handlers.auth import (
    Login, Logout, GenerateToken, CheckLoginStatus
)
from dokomoforms.handlers.view.admin import (
>>>>>>> 238822cf
    ViewSurveyHandler, ViewSurveyDataHandler,
    ViewSubmissionHandler, ViewUserAdminHandler
)
from dokomoforms.handlers.user.enumerate import (
    EnumerateHomepageHandler, Enumerate, EnumerateTitle
)
from dokomoforms.handlers.debug import (
    DebugUserCreationHandler, DebugLoginHandler, DebugLogoutHandler,
    DebugPersonaHandler, DebugRevisitHandler, DebugToggleRevisitHandler,
    DebugToggleRevisitSlowModeHandler
)
from dokomoforms.handlers.demo import (
    DemoUserCreationHandler, DemoLogoutHandler
)

__all__ = (
    'Index', 'NotFound',
<<<<<<< HEAD
    'Login', 'Logout', 'GenerateToken',
    'AdminHomepageHandler',
=======
    'Login', 'Logout', 'GenerateToken', 'CheckLoginStatus',
>>>>>>> 238822cf
    'ViewSurveyHandler', 'ViewSurveyDataHandler', 'ViewUserAdminHandler',
    'ViewSubmissionHandler',
    'EnumerateHomepageHandler', 'Enumerate', 'EnumerateTitle',
    'DebugUserCreationHandler', 'DebugLoginHandler', 'DebugLogoutHandler',
    'DebugPersonaHandler', 'DebugRevisitHandler', 'DebugToggleRevisitHandler',
    'DebugToggleRevisitSlowModeHandler',
    'DemoUserCreationHandler', 'DemoLogoutHandler'
)<|MERGE_RESOLUTION|>--- conflicted
+++ resolved
@@ -1,17 +1,13 @@
 """All the Tornado RequestHandlers used in Dokomo Forms."""
 from dokomoforms.handlers.root import Index, NotFound
-<<<<<<< HEAD
-from dokomoforms.handlers.auth import Login, Logout, GenerateToken
+
 from dokomoforms.handlers.user.admin import (
     AdminHomepageHandler,
-=======
+    ViewSurveyHandler, ViewSurveyDataHandler,
+    ViewSubmissionHandler, ViewUserAdminHandler
+)
 from dokomoforms.handlers.auth import (
     Login, Logout, GenerateToken, CheckLoginStatus
-)
-from dokomoforms.handlers.view.admin import (
->>>>>>> 238822cf
-    ViewSurveyHandler, ViewSurveyDataHandler,
-    ViewSubmissionHandler, ViewUserAdminHandler
 )
 from dokomoforms.handlers.user.enumerate import (
     EnumerateHomepageHandler, Enumerate, EnumerateTitle
@@ -27,12 +23,9 @@
 
 __all__ = (
     'Index', 'NotFound',
-<<<<<<< HEAD
     'Login', 'Logout', 'GenerateToken',
-    'AdminHomepageHandler',
-=======
-    'Login', 'Logout', 'GenerateToken', 'CheckLoginStatus',
->>>>>>> 238822cf
+    'AdminHomepageHandler', 'CheckLoginStatus',
+    'Login', 'Logout', 'GenerateToken',
     'ViewSurveyHandler', 'ViewSurveyDataHandler', 'ViewUserAdminHandler',
     'ViewSubmissionHandler',
     'EnumerateHomepageHandler', 'Enumerate', 'EnumerateTitle',
