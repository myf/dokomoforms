"""All the Tornado RequestHandlers used in Dokomo Forms."""

from dokomoforms.handlers.administrative import Index, NotFound
<<<<<<< HEAD
from dokomoforms.handlers.auth import Login, Logout
from dokomoforms.handlers.view.enumerate import Enumerate
=======
from dokomoforms.handlers.auth import Login, Logout, GenerateToken
>>>>>>> 327db449
from dokomoforms.handlers.debug import (
    DebugUserCreationHandler, DebugLoginHandler, DebugLogoutHandler
)

__all__ = (
<<<<<<< HEAD
    'Index',
    'Enumerate',
    'Login',
    'Logout',
    'NotFound',
    'DebugUserCreationHandler',
    'DebugLoginHandler',
    'DebugLogoutHandler'
=======
    'Index', 'NotFound',
    'Login', 'Logout', 'GenerateToken',
    'DebugUserCreationHandler', 'DebugLoginHandler', 'DebugLogoutHandler'
>>>>>>> 327db449
)<|MERGE_RESOLUTION|>--- conflicted
+++ resolved
@@ -1,29 +1,15 @@
 """All the Tornado RequestHandlers used in Dokomo Forms."""
 
 from dokomoforms.handlers.administrative import Index, NotFound
-<<<<<<< HEAD
-from dokomoforms.handlers.auth import Login, Logout
+from dokomoforms.handlers.auth import Login, Logout, GenerateToken
 from dokomoforms.handlers.view.enumerate import Enumerate
-=======
-from dokomoforms.handlers.auth import Login, Logout, GenerateToken
->>>>>>> 327db449
 from dokomoforms.handlers.debug import (
     DebugUserCreationHandler, DebugLoginHandler, DebugLogoutHandler
 )
 
 __all__ = (
-<<<<<<< HEAD
-    'Index',
     'Enumerate',
-    'Login',
-    'Logout',
-    'NotFound',
-    'DebugUserCreationHandler',
-    'DebugLoginHandler',
-    'DebugLogoutHandler'
-=======
     'Index', 'NotFound',
     'Login', 'Logout', 'GenerateToken',
     'DebugUserCreationHandler', 'DebugLoginHandler', 'DebugLogoutHandler'
->>>>>>> 327db449
 )