--- conflicted
+++ resolved
@@ -344,18 +344,6 @@
         ) THEN 1 ELSE 0 END)
         = 1
         '''
-<<<<<<< HEAD
-    ),
-    CheckConstraint(
-        '''
-        type_constraint_name != 'facility'
-        OR
-        (((answer_metadata->>'facility_name'))          IS NOT NULL AND
-         ((answer_metadata->>'facility_sector')) IS NOT NULL)
-        ''',
-        name='facility_requires_metadata'
-=======
->>>>>>> 3b25423b
     )
 )
 
