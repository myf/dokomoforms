# About
[![Build Status](https://travis-ci.org/SEL-Columbia/dokomoforms.svg?branch=master)](https://travis-ci.org/SEL-Columbia/dokomoforms)
[![Gitter](https://badges.gitter.im/Join%20Chat.svg)](https://gitter.im/SEL-Columbia/dokomoforms?utm_source=badge&utm_medium=badge&utm_campaign=pr-badge&utm_content=badge)

[![Coverage Status](https://coveralls.io/repos/SEL-Columbia/dokomoforms/badge.svg?branch=master)](https://coveralls.io/r/SEL-Columbia/dokomoforms?branch=master)

[![Sauce Test Status](https://saucelabs.com/browser-matrix/dokomo_sauce_matrix.svg)](https://saucelabs.com/u/dokomo_sauce_matrix)

[![Dependency Status](https://gemnasium.com/SEL-Columbia/dokomoforms.svg)](https://gemnasium.com/SEL-Columbia/dokomoforms)

[![Documentation Status](https://readthedocs.org/projects/dokomoforms/badge/?version=latest)](https://readthedocs.org/projects/dokomoforms/?badge=latest)

Dokomo [どこも](http://tangorin.com/general/%E3%81%A9%E3%81%93%E3%82%82) Forms is a mobile data collection technology that doesn't suck.

# Installation

1. Install PostgreSQL, the contributed packages, PostGIS, and the PostgreSQL server development packages:

   ```sh
   sudo apt-get install postgresql postgresql-contrib postgis postgresql-server-dev-all
   ```
   
   (or whatever the command is on your distribution)

   You may also need to install a package like postgresql-X.Y-postgis-scripts (check your repositories).
   
   [Debian](http://www.debian.org/) users: update your apt sources according to [this guide](https://wiki.postgresql.org/wiki/Apt) else you will pull your hair out wondering why <tt>CREATE EXTENSION "postgis";</tt> fails.
   
2. `$ pip-python3 install -r requirements.txt` (or whatever the command is on your distribution)
3. Create a "doko" database (or whatever other name you want) and a system user (if desired -- the postgres default user should work fine) with access to that database.
4. Edit your dokomoforms/local_settings.py file with the correct PostgreSQL `CONNECTION_STRING` (see [dokomoforms/settings.py](dokomoforms/settings.py)).

   If you run <tt>manage_db.py</tt> as user <tt>postgres</tt> (and because of the extension creation commands, you basically have to), here is how to change the <tt>postgres</tt> *database* (as opposed to unix user) password:
   
   ```sh
   # sudo su - postgres
   $ psql
psql (9.3.5)
Type "help" for help.

postgres=# \password postgres
Enter new password: 
Enter it again: 
postgres=# \q
   ```
   
   Now, run the next command (number 5) as unix user <tt>postgres</tt>.
   
5. `$ python3 manage_db.py --create`
6. `$ python3 webapp.py`

**Note that if `debug` is `True` in the `webapp.py` `config` variable, Anyone can log in as any user. DO NOT SET `debug` TO `True` IN PRODUCTION. Likewise, `APP_DEBUG=true` in local_settings.py sets the `debug` flag to `True`.** 

**Finally `TEST_USER=USER` in local_settings permanently logs user USER in for everyone, DO NOT SET THIS IN PRODUCTION.**

# Running the tests

1. `$ pip-python3 install nose coverage selenium`
2. `$ nosetests -c tox.ini`
  * **Note:** Selenium tests involve browser windows popping up. If this causes issues on your machine or you'd just prefer for that not to happen, install [Xvfb](http://en.wikipedia.org/wiki/Xvfb) and use this command instead: `xvfb-run nosetests -c tox.ini`

## Running Selenium tests on Sauce Labs

In order to make it easier to test across devices and browsers, you can run the Selenium tests on Sauce Labs.

1. Sign up for an account at [saucelabs.com](https://saucelabs.com/)
2. Install and run sauce-connect: https://docs.saucelabs.com/reference/sauce-connect/
3. Using your username and access key from Sauce Labs, edit your dokomoforms/local_settings.py file like so:

  ```
  SAUCE_CONNECT = True
  SAUCE_USERNAME = 'username'
  SAUCE_ACCESS_KEY = 'access key'
  DEFAULT_BROWSER = 'firefox::Linux'
<<<<<<< HEAD
  ```
=======
  ```
4. `$ nosetests tests.selenium_test`

# Local Dev Environment via Vagrant

A [Vagrant](http://vagrantup.com) configuration is provided in order to get the application up and running quickly for local development. Vagrant creates a virtual machine, installs all of the necessary dependencies, and prepares the database to run Dokomo. **At present you must have [Virtualbox](https://www.virtualbox.org/) installed, as it is used as the virtual machine provider by Vagrant.**

1. Make sure you have Virtualbox and Vagrant installed.
2. After cloning the repo, `cd` into the root directory and run `vagrant up`.
3. The first time it's run, vagrant will download the appropriate virtual machine image and provision it -- this process may take several minutes depending on your network connection and cpu.
4. Once it's complete, you can ssh into the virtual machine by running `vagrant ssh`.
5. The root directory of the application on your host machine is shared with the virtual machine's '/vagrant' directory. So once you've ssh'd in, you can navigate to `/vagrant` and start the application: `python webapp.py`

# Using Docker for Local Dev Environment and Deployment

[Docker](https://en.wikipedia.org/wiki/Docker_(software)) is a container management software that aims at component separation and deployment automation. Please reference to [Docker API](https://docs.docker.com/) for a fuller introduction.

## Using Docker Manually (docker knowledge required)

There is a `Dockerfile` in the root directory to build the docker image of the dokomoforms webapp component building on top a python3 image. To build the webapp image, simply run 

> docker build . -t selcolumbia/dokomoforms

However, dokomoforms as a service needs other component such as the database. We have referenced `mdillon/postgis` as the image. Since our use of postgresql has an postgis dependency. You may also substitute `mdillon/postgis` with any images that has functional postgis in it. A manual way to run dokomoforms as service would involve in starting the `postgis` container and linking it to the dokomoforms image we have just built, such as:

> docker run -d -p 8888:8888 --link postgis:db selcolumbia/dokomoforms

## Using Docker for Local Development

`docker-compose` is the program that automates docker container building, runnning and linking as described above. It uses `docker-compose.yml` which is provided in the root directory.

To start service locally, simply do:

> docker-compose up

After docker pulling all the necessary images, building and linking (about 3~5 minutes for the first build), point towards [http://localhost:8888](http://localhost:8888) and start using dokomoforms

## Using Docker  for Automatic Deployment

`docker-machine` is the docker program that automates deployment process. It provides automation process with many vps providers such as amazon web service, rackspace and digital ocean. 

Here we are usging digital ocean as example.

1. obtain a token from digital ocean. Click on "Generate New Token" from the API page as indicated below.

![doapi](http://i.imgur.com/0SrmqX7.jpg)

2. create a droplet with the token you have just acquired

> docker-machine create -d digitalocean --digitalocean-access-token YOUR_ACCESS_TOKEN dokomoforms

3. make your local doocker aware of this new machine

> eval $(docker-machine env dokomoforms)

4. run `docker-compose` with the new environment

> docker-compose up -d

Congratulations, you have just deployed your dokomoforms instance.
>>>>>>> bcf93fe6
<|MERGE_RESOLUTION|>--- conflicted
+++ resolved
@@ -72,9 +72,6 @@
   SAUCE_USERNAME = 'username'
   SAUCE_ACCESS_KEY = 'access key'
   DEFAULT_BROWSER = 'firefox::Linux'
-<<<<<<< HEAD
-  ```
-=======
   ```
 4. `$ nosetests tests.selenium_test`
 
@@ -134,5 +131,4 @@
 
 > docker-compose up -d
 
-Congratulations, you have just deployed your dokomoforms instance.
->>>>>>> bcf93fe6
+Congratulations, you have just deployed your dokomoforms instance.