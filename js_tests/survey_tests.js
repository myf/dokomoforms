--- conflicted
+++ resolved
@@ -602,14 +602,8 @@
             });
 
 
-<<<<<<< HEAD
-            survey = new Survey("id", 0, questions, {});
-            questions[0].answer = [{response:[1, [40.01, 70.01]]}]; //So many arrays
-=======
-            survey = new Survey("id", questions, {});
+            survey = new Survey("id", 0, questions, {});
             questions[0].answer = [{response:{'id': 1, 'lat':40.01, 'lon':70.01 }}];
->>>>>>> 1a9e7486
-
             survey.submit();
 
         });
