--- conflicted
+++ resolved
@@ -1,14 +1,12 @@
 {% extends "base.html" %}
 
 {% block content %}
-<<<<<<< HEAD
-=======
-    <div class="nav">
-        <div class="nav__title">{{ survey_title }}</div>
-        <div class="icon nav__sync sel_logo"><img src="/static/img/SEL_logo_sm.png"></div>
-    </div>
-    
->>>>>>> 285b7b82
+<!-- TODO: For some reason Abdi killed the survey title. ->
+    <!--<div class="nav">-->
+        <!--<div class="nav__title">{{ survey_title }}</div>-->
+        <!--<div class="icon nav__sync sel_logo"><img src="/static/img/SEL_logo_sm.png"></div>-->
+    <!--</div>-->
+    
     <div class="message"></div>
     
     <div class="content"></div>
