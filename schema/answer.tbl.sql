-- Table: answer

-- DROP TABLE answer;

CREATE TABLE answer
(
  answer_id          uuid PRIMARY KEY DEFAULT uuid_generate_v4(),

  -- These are all the possible answer types... the one that is not NULL is
  -- determined by the CHECK constraint on the type_constraint_name.
  -- Multiple choice answers are in the answer_choice table.
  answer_text          text,
  answer_integer       integer,
  answer_decimal       decimal,
  answer_date          date,
  answer_time          time with time zone,
  answer_location      geometry,

  question_id          uuid    NOT NULL,
  type_constraint_name text    NOT NULL,
  sequence_number      integer NOT NULL,
  allow_multiple       boolean NOT NULL,
  survey_id            uuid    NOT NULL,

  submission_id        uuid    NOT NULL REFERENCES submission 
                                 ON UPDATE CASCADE ON DELETE CASCADE,

  answer_last_update_time timestamp with time zone NOT NULL DEFAULT now(),

  FOREIGN KEY(question_id,
              type_constraint_name,
              sequence_number,
              allow_multiple,
              survey_id)
    REFERENCES question
             (question_id,
              type_constraint_name,
              sequence_number,
              allow_multiple,
              survey_id)
    ON UPDATE CASCADE ON DELETE CASCADE,

  CONSTRAINT note_questions_cannot_be_answered CHECK(
    type_constraint_name != 'note'
  ),

  CONSTRAINT type_constraint_name_matches_answer_type CHECK(
    (CASE WHEN type_constraint_name in ('text', 'multiple_choice')
                                                   AND   answer_text     IS NOT NULL
      THEN 1 ELSE 0 END) +
    (CASE WHEN type_constraint_name =   'integer'  AND ((answer_integer  IS NULL) !=
                                                        (answer_text     IS NULL))
      THEN 1 ELSE 0 END) +
    (CASE WHEN type_constraint_name =   'decimal'  AND ((answer_decimal  IS NULL) !=
                                                        (answer_text     IS NULL))
      THEN 1 ELSE 0 END) +
    (CASE WHEN type_constraint_name =   'date'     AND ((answer_date     IS NULL) !=
                                                        (answer_text     IS NULL))
      THEN 1 ELSE 0 END) +
    (CASE WHEN type_constraint_name =   'time'     AND ((answer_time     IS NULL) !=
                                                        (answer_text     IS NULL))
      THEN 1 ELSE 0 END) +
<<<<<<< HEAD
    (CASE WHEN type_constraint_name =   'location' AND answer_location IS NOT NULL
      THEN 1 ELSE 0 END) +
    (CASE WHEN type_constraint_name =   'facility' AND answer_location IS NOT NULL
                                                   AND answer_text     IS NOT NULL
=======
    (CASE WHEN type_constraint_name =   'location' AND ((answer_location IS NULL) !=
                                                        (answer_text     IS NULL))
>>>>>>> 95ce6339
      THEN 1 ELSE 0 END)
  = 1)
)
WITH (
  OIDS=FALSE
);
CREATE UNIQUE INDEX only_one_answer_allowed
  ON answer (question_id, submission_id)
  WHERE NOT allow_multiple;

ALTER TABLE answer
  OWNER TO postgres;<|MERGE_RESOLUTION|>--- conflicted
+++ resolved
@@ -60,15 +60,11 @@
     (CASE WHEN type_constraint_name =   'time'     AND ((answer_time     IS NULL) !=
                                                         (answer_text     IS NULL))
       THEN 1 ELSE 0 END) +
-<<<<<<< HEAD
-    (CASE WHEN type_constraint_name =   'location' AND answer_location IS NOT NULL
+    (CASE WHEN type_constraint_name =   'location' AND ((answer_location IS NULL) !=
+                                                        (answer_text     IS NULL))
       THEN 1 ELSE 0 END) +
     (CASE WHEN type_constraint_name =   'facility' AND answer_location IS NOT NULL
                                                    AND answer_text     IS NOT NULL
-=======
-    (CASE WHEN type_constraint_name =   'location' AND ((answer_location IS NULL) !=
-                                                        (answer_text     IS NULL))
->>>>>>> 95ce6339
       THEN 1 ELSE 0 END)
   = 1)
 )
