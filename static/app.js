--- conflicted
+++ resolved
@@ -162,13 +162,8 @@
                     // Server accepts [lon, lat]
                     var coords = [position.coords.longitude, position.coords.latitude];
                     question.answer = coords;
-<<<<<<< HEAD
-                    $(page).find('.location__lat').val(coords[1]);
-                    $(page).find('.location__lon').val(coords[0]);
-=======
                     $(page).find('.question__lat').val(coords[1]);
                     $(page).find('.question__lon').val(coords[0]);
->>>>>>> ed15b731
                 }, function error() {
                     alert('error')
                 }, {
