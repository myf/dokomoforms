{
  "name": "dokomoforms",
  "version": "1.0.0",
  "description": "Frontend dependencies for Dokomoforms",
  "main": "dokomoforms/static/bundle.js",
  "directories": {
    "doc": "docs",
    "test": "tests"
  },
  "dependencies": {
    "backbone": "^1.2.3",
    "bootstrap": "^3.3.5",
    "datatables": "https://github.com/DataTables/DataTables/archive/1.10.9.tar.gz",
    "gulp-replace": "^0.5.4",
    "highcharts-release": "^4.1.8",
    "jquery": "^2.1.4",
    "leaflet": "^0.7.5",
    "lodash-compat": "^3.10.1",
    "lz-string": "^1.4.4",
    "moment": "^2.10.6",
    "mpromise": "^0.5.5",
    "node-uuid": "^1.4.3",
    "pouchdb": "^4.0.3",
    "pouchdb-upsert": "^1.1.1",
    "ratchet": "https://github.com/twbs/ratchet/archive/v2.0.2.tar.gz",
    "react": "^0.13.3",
    "screenfull": "^2.0.0"
  },
  "devDependencies": {
    "jest-cli": "^0.5.0",
    "babelify": "^6.1.2",
    "browserify": "^10.2.3",
    "browserify-shim": "^3.8.7",
    "coveralls": "^2.11.2",
    "eslint-plugin-react": "^3.3.0",
    "event-stream": "^3.3.1",
    "gulp": "^3.8.11",
    "gulp-concat": "^2.5.2",
    "gulp-html-replace": "^1.4.5",
    "gulp-less": "^3.0.3",
    "gulp-livereload": "^3.8.0",
    "gulp-order": "^1.1.1",
    "gulp-react": "^3.0.1",
    "gulp-rename": "^1.2.2",
    "gulp-sourcemaps": "^1.5.2",
    "gulp-streamify": "0.0.5",
    "gulp-uglify": "1.1.0",
    "istanbul": "^0.3.13",
    "jsdom": "^5.1.0",
    "jshint": "^2.7.0",
    "mocha": "^2.2.4",
    "mocha-istanbul": "^0.2.0",
    "node-underscorify": "0.0.14",
    "reactify": "^1.1.1",
    "should": "^6.0.1",
    "supertest": "^0.15.0",
    "vinyl-buffer": "^1.0.0",
    "vinyl-source-stream": "^1.1.0",
    "watchify": "^3.2.1"
  },
  "browserify": {
    "transform": [
      "browserify-shim"
    ]
  },
  "browserify-shim": {
    "jquery": "global:jQuery",
    "react": "global:React",
    "lodash": "global:_",
    "moment": "global:moment",
    "leaflet": "global:L",
    "backbone": "global:Backbone",
<<<<<<< HEAD
    "lz-string": "global:LZString",
    "pouchdb": "global:PouchDB",
    "node-uuid": "global:uuid"
=======
    "screenfull": "global:screenfull"
>>>>>>> b978f6f4
  },
  "jest": {
    "testDirectoryName": "tests/js",
    "collectCoverage": true,
    "collectCoverageOnlyFrom": {
      "dokomoforms/static/Application.js": true,
      "dokomoforms/static/FacilityAPI.js": true,
      "dokomoforms/static/PhotoAPI.js": true,
      "dokomoforms/static/persona.js": true,
      "dokomoforms/static/visualizations.js": true,
      "dokomoforms/static/components/Facility.js": true,
      "dokomoforms/static/components/Footer.js": true,
      "dokomoforms/static/components/Header.js": true,
      "dokomoforms/static/components/Location.js": true,
      "dokomoforms/static/components/MultipleChoice.js": true,
      "dokomoforms/static/components/Note.js": true,
      "dokomoforms/static/components/Photo.js": true,
      "dokomoforms/static/components/Question.js": true,
      "dokomoforms/static/components/Splash.js": true,
      "dokomoforms/static/components/Submit.js": true,
      "dokomoforms/static/components/baseComponents/BigButton.js": true,
      "dokomoforms/static/components/baseComponents/Card.js": true,
      "dokomoforms/static/components/baseComponents/DontKnow.js": true,
      "dokomoforms/static/components/baseComponents/FacilityRadios.js": true,
      "dokomoforms/static/components/baseComponents/LittleButton.js": true,
      "dokomoforms/static/components/baseComponents/Menu.js": true,
      "dokomoforms/static/components/baseComponents/Message.js": true,
      "dokomoforms/static/components/baseComponents/PhotoField.js": true,
      "dokomoforms/static/components/baseComponents/ResponseField.js": true,
      "dokomoforms/static/components/baseComponents/ResponseFields.js": true,
      "dokomoforms/static/components/baseComponents/Select.js": true,
      "dokomoforms/static/components/baseComponents/Title.js": true
    }
  },
  "scripts": {
    "test": "jest",
    "coveralls": "coveralls"
  },
  "repository": {
    "type": "git",
    "url": "git+https://github.com/SEL-Columbia/dokomoforms.git"
  },
  "keywords": [
    "Dokomoforms",
    "React",
    "Browserify",
    "Survey",
    "Data",
    "Collection"
  ],
  "author": "Abdi Dahir Viktor Roytman Jon Wohl",
  "license": "ISC",
  "bugs": {
    "url": "https://github.com/SEL-Columbia/dokomoforms/issues"
  },
  "homepage": "https://github.com/SEL-Columbia/dokomoforms#readme"
}<|MERGE_RESOLUTION|>--- conflicted
+++ resolved
@@ -70,13 +70,10 @@
     "moment": "global:moment",
     "leaflet": "global:L",
     "backbone": "global:Backbone",
-<<<<<<< HEAD
     "lz-string": "global:LZString",
     "pouchdb": "global:PouchDB",
-    "node-uuid": "global:uuid"
-=======
+    "node-uuid": "global:uuid",
     "screenfull": "global:screenfull"
->>>>>>> b978f6f4
   },
   "jest": {
     "testDirectoryName": "tests/js",
