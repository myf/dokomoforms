--- conflicted
+++ resolved
@@ -8,12 +8,8 @@
     "test": "tests"
   },
   "scripts": {
-<<<<<<< HEAD
-    "test": "node_modules/.bin/mocha tests/frontend_tests.js",
-    "posttest": "node_modules/.bin/istanbul cover node_modules/.bin/mocha tests/frontend_tests.js"
-=======
-    "test": "node_modules/.bin/mocha"
->>>>>>> f880b204
+    "test": "node_modules/.bin/mocha",
+    "posttest": "node_modules/.bin/istanbul cover node_modules/.bin/mocha"
   },
   "repository": {
     "type": "git",
@@ -44,5 +40,8 @@
     "blanket": {
       "pattern": "static"
     }
+  },
+  "dependencies": {
+    "jsdom": "^3.1.1"
   }
 }