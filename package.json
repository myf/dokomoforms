--- conflicted
+++ resolved
@@ -26,28 +26,25 @@
     "react": "^0.13.3"
   },
   "devDependencies": {
+    "jest-cli": "^0.5.0",
     "babelify": "^6.1.2",
     "browserify": "^10.2.3",
     "browserify-shim": "^3.8.7",
     "coveralls": "^2.11.2",
-    "del": "^2.0.2",
     "eslint-plugin-react": "^3.3.0",
     "event-stream": "^3.3.1",
     "gulp": "^3.8.11",
     "gulp-concat": "^2.5.2",
     "gulp-html-replace": "^1.4.5",
-    "gulp-if": "^1.2.5",
     "gulp-less": "^3.0.3",
     "gulp-livereload": "^3.8.0",
-    "gulp-minify-css": "^1.2.1",
     "gulp-order": "^1.1.1",
     "gulp-react": "^3.0.1",
     "gulp-rename": "^1.2.2",
     "gulp-sourcemaps": "^1.5.2",
-    "gulp-streamify": "^1.0.2",
+    "gulp-streamify": "0.0.5",
     "gulp-uglify": "1.1.0",
     "istanbul": "^0.3.13",
-    "jest-cli": "^0.5.0",
     "jsdom": "^5.1.0",
     "jshint": "^2.7.0",
     "mocha": "^2.2.4",
@@ -72,14 +69,9 @@
     "moment": "global:moment",
     "leaflet": "global:L",
     "backbone": "global:Backbone",
-<<<<<<< HEAD
-    "pouch": "global:PouchDB",
-    "pouchdb-upsert": "global:PouchDBUpsert"
-=======
     "lz-string": "global:LZString",
     "pouchdb": "global:PouchDB",
     "node-uuid": "global:uuid"
->>>>>>> 7bcd8a15
   },
   "jest": {
     "testDirectoryName": "tests/js",
