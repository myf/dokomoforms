--- conflicted
+++ resolved
@@ -30,10 +30,6 @@
   "homepage": "https://github.com/SEL-Columbia/dokomoforms",
   "devDependencies": {
     "coveralls": "^2.11.2",
-<<<<<<< HEAD
-    "faux-jax": "^3.0.1",
-=======
->>>>>>> 679f571d
     "istanbul": "^0.3.11",
     "jsdom": "^4.1.0",
     "jshint": "^2.6.3",
