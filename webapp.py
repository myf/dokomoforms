--- conflicted
+++ resolved
@@ -33,16 +33,13 @@
 
 import dokomoforms.handlers as handlers
 from dokomoforms.models import create_engine, Base
-<<<<<<< HEAD
 from dokomoforms.api import (
     SurveyResource, SubmissionResource, NodeResource
 )
-=======
-from dokomoforms.api import SurveyResource, SubmissionResource
+
 # =======
 # from dokomoforms.models.survey import _set_tzinfos
 # >>>>>>> origin/phoenix
->>>>>>> ffbfb2e7
 
 _pwd = os.path.dirname(__file__)
 bold = '\033[1m'
