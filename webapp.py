--- conflicted
+++ resolved
@@ -43,13 +43,9 @@
 
 class Index(BaseHandler):
     def get(self, msg=""):
-<<<<<<< HEAD
-        self.render('index.html', message=msg)
-=======
         surveys = get_surveys_by_email(self.db, self.current_user, 10)
         recent_submissions = submission_api.get_all(self.db, email=self.current_user, limit=5, direction='DESC')
         self.render('index.html', message=msg, surveys=surveys, recent_submissions=recent_submissions)
->>>>>>> a4bf318a
 
     def post(self):
         LogoutHandler.post(self)  # TODO move to js
