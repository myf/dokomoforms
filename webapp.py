--- conflicted
+++ resolved
@@ -33,11 +33,10 @@
 
 import dokomoforms.handlers as handlers
 from dokomoforms.models import create_engine, Base
-<<<<<<< HEAD
 from dokomoforms.api import SurveyResource, SubmissionResource
-=======
-from dokomoforms.models.survey import _set_tzinfos
->>>>>>> 217566a0
+# =======
+# from dokomoforms.models.survey import _set_tzinfos
+# >>>>>>> origin/phoenix
 
 _pwd = os.path.dirname(__file__)
 bold = '\033[1m'
@@ -193,13 +192,12 @@
                 DDL('DROP SCHEMA IF EXISTS {} CASCADE'.format(options.schema))
             )
         Base.metadata.create_all(self.engine)
-<<<<<<< HEAD
         self.sessionmaker = sessionmaker(bind=self.engine, autocommit=True)
         self.session = self.sessionmaker()
-=======
-        _set_tzinfos()
-        self.session = sessionmaker(bind=self.engine, autocommit=True)()
->>>>>>> 217566a0
+# =======
+#         _set_tzinfos()
+#         self.session = sessionmaker(bind=self.engine, autocommit=True)()
+# >>>>>>> origin/phoenix
 
 
 def main():  # pragma: no cover
