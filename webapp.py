--- conflicted
+++ resolved
@@ -259,11 +259,7 @@
             'xsrf_cookies': True,
             'cookie_secret': get_cookie_secret(),
             'login_url': '/',
-<<<<<<< HEAD
-            'debug': options.debug or options.firstrun
-=======
-            'debug': options.debug,
->>>>>>> 420b6a7a
+            'debug': options.debug or options.firstrun,
         }
 
         # Debug
