#!/usr/bin/env python3
"""Main Dokomo Forms entry point.

Execute this script to start the Tornado server and WSGI container. It will
ensure that the proper tables and extensions exist in the specified schema
of the PostgreSQL database.

The application looks for gettext translation files like
locale/{locale}/LC_MESSAGES/dokomoforms.mo
"""
import os
import textwrap
import signal
import subprocess
import sys
from time import sleep
import logging
import mimetypes

from sqlalchemy import DDL

from sqlalchemy.orm import sessionmaker

from tornado.web import url
import tornado.log
import tornado.httpserver
import tornado.web

from dokomoforms.options import options

if __name__ == '__main__':  # pragma: no cover
    from dokomoforms.options import parse_options
    # Necessary to load the schema properly. Feels like a hack...
    parse_options()

import dokomoforms.handlers as handlers
from dokomoforms.models import create_engine, Base, UUID_REGEX
from dokomoforms.handlers.api.v0 import (
    SurveyResource, SubmissionResource, PhotoResource, NodeResource,
    UserResource
)


_pwd = os.path.dirname(__file__)
bold = '\033[1m'
green = '\033[92m'

# Add mimetypes
mimetypes.add_type("application/x-font-woff", ".woff")
mimetypes.add_type("application/octet-stream", ".ttf")


def modify_text(text: str, modifier: str) -> str:
    """Modify text for printing to the command line.

    :param text: the string to modify
    :param modifier: the escape sequence that marks the modifier
    :return: the modified string
    """
    return modifier + text + '\033[0m'


def get_cookie_secret() -> bytes:
    """Return the secret from the cookie_secret file.

    The cookie secret is in the file <project_directory>/cookie_secret. If
    the file doesn't exist, the script will exit with code 1 and tell the
    user how to generate it.

    :return: the cookie secret as bytes
    """
    try:
        with open(os.path.join(_pwd, 'cookie_secret'), 'rb') as cookie_file:
            cookie_secret = cookie_file.read()
        return cookie_secret
    except IOError:
        print(textwrap.fill(
            '{error} no secret key found for creating secure user session'
            ' cookies. Create it by running the following command:'.format(
                error=modify_text('Error:', bold)
            )
        ))
        print('head -c 24 /dev/urandom > cookie_secret')
        sys.exit(1)


def ensure_that_user_wants_to_drop_schema():
    """Check that user asked to drop the schema intentionally.

    Interrogates the user to make sure that the schema specified by
    options.schema should be dropped. If the user decides against it,
    exits the application.
    """
    answer = input(textwrap.fill(
        'Do you really want to drop the schema {schema}? Doing so will {erase}'
        ' all the data {permanently} y/n (default n)'.format(
            schema=options.schema,
            erase=modify_text('ERASE', bold),
            permanently=modify_text('PERMANENTLY!!!', bold),
        )
    ) + ' ')
    if answer.lower().startswith('y'):
        schema_check = input('Enter the exact name of the schema to drop: ')
        if schema_check == options.schema:
            return
        else:
            print('"{}" does not match the schema "{}"'.format(
                schema_check, options.schema
            ))
    print('Not dropping the schema. Exiting...')
    sys.exit()


API_VERSION = 'v0'
API_ROOT_PATH = '/api/' + API_VERSION


def api_url(path, *args, **kwargs):
    """Prepend the API path to API URLs."""
    return url(
        (r'' + API_ROOT_PATH + path).format(uuid=UUID_REGEX),
        *args, **kwargs
    )


class Application(tornado.web.Application):

    """The tornado.web.Application for Dokomo Forms."""

    def __init__(self, session=None):
        """Set up the application with handlers and a db connection.

        Defines the URLs (with associated handlers) and settings for the
        application, drops the database schema (if the user selected that
        option), then prepares the database and creates a session.
        """
        self._api_version = API_VERSION
        self._api_root_path = API_ROOT_PATH

        sur = SurveyResource

        urls = [
            # Administrative
            url(r'/', handlers.Index, name='index'),
            url(r'/user/login/?', handlers.Login, name='login'),
            url(r'/user/logout/?', handlers.Logout, name='logout'),

            # Views
            # * Admin views
            url(
                r'/view/({})/?'.format(UUID_REGEX),
                handlers.ViewSurveyHandler,
                name='admin_survey_view',
            ),
            url(
                r'/view/data/({})/?'.format(UUID_REGEX),
                handlers.ViewSurveyDataHandler,
                name='admin_data_view',
            ),
            url(
                r'/view/submission/({})/?'.format(UUID_REGEX),
                handlers.ViewSubmissionHandler,
                name='admin_submission_view',
            ),

            url(
                r'/view/user-administration/?',
                handlers.ViewUserAdminHandler,
                name='admin_user_view',
            ),

            # * Regular views
            url(
                r'/enumerate/({})/?'.format(UUID_REGEX), handlers.Enumerate,
                name='enumerate'
            ),
            url(
                r'/enumerate/(.+)/?', handlers.EnumerateTitle,
                name='enumerate_title'
            ),

            # API
            # * Surveys
            api_url('/surveys/?', sur.as_list(), name='surveys'),
            api_url('/surveys/({uuid})/?', sur.as_detail(), name='survey'),
            api_url(
                '/surveys/({uuid})/submit/?', sur.as_view('submit'),
                name='submit_to_survey'
            ),
            api_url(
                '/surveys/({uuid})/submissions/?',
                sur.as_view('list_submissions'),
                name='survey_list_submissions',
            ),
            api_url(
                '/surveys/({uuid})/stats/?', sur.as_view('stats'),
                name='survey_stats'
            ),
            api_url(
                '/surveys/({uuid})/activity/?', sur.as_view('activity'),
                name='survey_activity'
            ),
            api_url(
                '/surveys/activity/?', sur.as_view('activity_all'),
                name='activity_all'
            ),

            # * Submissions
            api_url(
                '/submissions/?', SubmissionResource.as_list(),
                name='submissions'
            ),
            api_url(
                '/submissions/({uuid})/?', SubmissionResource.as_detail(),
                name='submission'
            ),
            # * * Photos
            api_url('/photos/?', PhotoResource.as_list(), name='photos'),
            api_url(
                '/photos/({uuid})/?', PhotoResource.as_detail(), name='photo'
            ),

            # * Nodes
            api_url('/nodes/?', NodeResource.as_list(), name='nodes'),
            api_url(
                '/nodes/({uuid})/?', NodeResource.as_detail(), name='node'
            ),

            # * Users
            api_url('/users/?', UserResource.as_list(), name='users'),
            api_url(
                '/users/({uuid})/?', UserResource.as_detail(), name='user'
            ),
            api_url(
                '/users/generate-api-token/?', handlers.GenerateToken,
                name='generate_token'
            ),
        ]

        settings = {
            'template_path': os.path.join(_pwd, 'dokomoforms/templates'),
            'static_path': os.path.join(_pwd, 'dokomoforms/static'),
            'default_handler_class': handlers.NotFound,
            'xsrf_cookies': True,
            'cookie_secret': get_cookie_secret(),
            'login_url': '/',
            'debug': options.debug or options.firstrun
        }

        # Debug
        if settings['debug']:  # pragma: no cover
            urls += [
                url(r'/debug/create/(.+)/?',
                    handlers.DebugUserCreationHandler),
                url(r'/debug/login/(.+)/?', handlers.DebugLoginHandler),
                url(r'/debug/logout/?', handlers.DebugLogoutHandler),
                url(r'/debug/persona_verify/?', handlers.DebugPersonaHandler),
                url(r'/debug/facilities/?', handlers.DebugRevisitHandler),
                url(r'/debug/toggle_facilities/?',
                    handlers.DebugToggleRevisitHandler),
                url(r'/debug/toggle_revisit_slow/?',
                    handlers.DebugToggleRevisitSlowModeHandler),
            ]

<<<<<<< HEAD
        if options.firstrun:
            urls.append(
                url(r'/firstrun/?', handlers.FirstRun, name='firstrun')
            )
=======
        # Demo
        if options.demo:
            urls += [
                url(r'/demo/login/?', handlers.DemoUserCreationHandler),
                url(r'/demo/logout/?', handlers.DemoLogoutHandler),
            ]
            options.organization = 'Demo Mode'
>>>>>>> 597b6265

        super().__init__(urls, **settings)

        # Database setup
        if session is None:
            engine = create_engine()
            if options.kill:
                logging.info('Dropping schema {}.'.format(options.schema))
                engine.execute(DDL(
                    'DROP SCHEMA IF EXISTS {} CASCADE'.format(options.schema)
                ))
            Base.metadata.create_all(engine)
            Session = sessionmaker(bind=engine, autocommit=True)
            self.session = Session()
        else:
            self.session = session


def start_http_server(http_server, port):  # pragma: no cover
    """Start the server, with the option to kill anything using the port."""
    try:
        http_server.listen(options.port)
    except OSError:
        pid = (
            subprocess
            .check_output(['lsof', '-t', '-i:{}'.format(options.port)])
            .decode()
            .strip()
        )
        cmd = (
            subprocess
            .check_output(['ps', '-o', 'cmd', '-fp', pid, '--no-header'])
            .decode()
            .strip()
        )
        msg = (
            'A process (ID: {} CMD: {})'
            ' is currently using port {}'.format(pid, cmd, port)
        )
        print(msg)
        replace = input('Do you want to kill it? y/n (default n) ')
        if replace.lower().startswith('y'):
            os.killpg(int(pid), signal.SIGTERM)
            sleep(1)
            print('Killed process {}'.format(pid))
            http_server.listen(options.port)
        else:
            raise


def setup_file_loggers(log_level: str):  # pragma: no cover
    """Handles application, Tornado, and SQLAlchemy logging configuration."""
    os.makedirs('log', exist_ok=True)
    timed_handler = logging.handlers.TimedRotatingFileHandler
    root_logger = logging.getLogger()
    root_logger.removeHandler(root_logger.handlers[0])
    logging.basicConfig(
        format='%(asctime)s %(levelname)s %(message)s',
        handlers=[timed_handler('log/dokomoforms.log', when='D')]
    )
    for log in ('access', 'application', 'general'):
        logger = logging.getLogger('tornado.{}'.format(log))
        handler = timed_handler('log/tornado.{}.log'.format(log), when='D')
        formatter = tornado.log.LogFormatter(color=False, datefmt=None)
        handler.setFormatter(formatter)
        logger.addHandler(handler)
    sql_logger = logging.getLogger('sqlalchemy')
    sql_logger.propagate = False
    sql_logger.setLevel(log_level)
    sql_handler = timed_handler('log/sqlalchemy.log', when='D')
    sql_handler.setLevel(log_level)
    sql_handler.setFormatter(logging.Formatter(
        '%(asctime)s %(levelname)s %(name)s %(message)s'
    ))
    sql_logger.addHandler(sql_handler)


def main(msg=None):  # pragma: no cover
    """Start the Tornado web server."""
    log_level = logging.DEBUG if options.debug else logging.INFO
    if options.log_to_file:
        options.logging = None
        setup_file_loggers(log_level)
    else:
        logging.getLogger().setLevel(log_level)
        logging.getLogger('tornado').setLevel(log_level)
        logging.getLogger('sqlalchemy').setLevel(log_level)
    if options.kill:
        ensure_that_user_wants_to_drop_schema()
    http_server = tornado.httpserver.HTTPServer(Application())
    tornado.locale.load_gettext_translations(
        os.path.join(_pwd, 'locale'), 'dokomoforms'
    )
    start_http_server(http_server, options.port)
    print(
        '{dokomo}{starting}'.format(
            dokomo=modify_text(
                'Dokomo Forms for {}: '.format(options.organization), bold
            ),
            starting=modify_text(
                'starting server on port {}'.format(options.port), green
            ),
        )
    )
    logging.info('Application started.')
    if msg is not None:
        print(msg)
    tornado.ioloop.IOLoop.current().start()


if __name__ == '__main__':  # pragma: no cover
    main()<|MERGE_RESOLUTION|>--- conflicted
+++ resolved
@@ -262,12 +262,11 @@
                     handlers.DebugToggleRevisitSlowModeHandler),
             ]
 
-<<<<<<< HEAD
         if options.firstrun:
             urls.append(
                 url(r'/firstrun/?', handlers.FirstRun, name='firstrun')
             )
-=======
+
         # Demo
         if options.demo:
             urls += [
@@ -275,7 +274,6 @@
                 url(r'/demo/logout/?', handlers.DemoLogoutHandler),
             ]
             options.organization = 'Demo Mode'
->>>>>>> 597b6265
 
         super().__init__(urls, **settings)
 
