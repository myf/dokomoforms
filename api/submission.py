--- conflicted
+++ resolved
@@ -85,23 +85,17 @@
         result = execute_with_exceptions(connection, executable, exceptions)
         submission_id = result.inserted_primary_key[0]
 
-<<<<<<< HEAD
-=======
         # insert each answer
->>>>>>> 4dd93bb4
         for answer in answers:
             executable = _insert_answer(answer, submission_id, survey_id)
             exceptions = [('only_one_answer_allowed',
                            CannotAnswerMultipleTimes(answer['question_id']))]
             execute_with_exceptions(connection, executable, exceptions)
-<<<<<<< HEAD
-=======
             unanswered_required.discard(answer['question_id'])
 
         # complain if any required questions were skipped
         if unanswered_required:
             raise RequiredQuestionSkipped(unanswered_required)
->>>>>>> 4dd93bb4
 
     return get(submission_id)
 
