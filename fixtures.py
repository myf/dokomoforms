--- conflicted
+++ resolved
@@ -1,10 +1,8 @@
-<<<<<<< HEAD
 #!/usr/bin/env python3
 
 import datetime
 from sqlalchemy import DDL
 from sqlalchemy.orm import sessionmaker
-=======
 from dokomoforms.options import options, inject_options, parse_options
 
 inject_options(
@@ -18,11 +16,8 @@
         }
     """
 )
-# =======
 # inject_options(schema='doko_test')
 parse_options()
-# >>>>>>> origin/phoenix
->>>>>>> 2930c791
 
 from dokomoforms.models import create_engine, Base
 from tests.fixtures import load_fixtures, unload_fixtures
