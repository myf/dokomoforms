[tox]
# No setup.py
skipsdist=True
# Don't do coverage by default
envlist=nocover

[base]
deps=
    -rrequirements.txt
<<<<<<< HEAD
    beautifulsoup4
=======
    py-dateutil
>>>>>>> 27c2684f
    selenium

[testenv:nocover]
commands=python -m unittest {posargs}
deps={[base]deps}

[testenv:failfast]
commands=python -m unittest --failfast {posargs}
deps={[base]deps}

[testenv:cover]
commands=
    # Avoid polluting report
    coverage erase
    # Include branch misses
    coverage run --source=dokomoforms,webapp.py --branch -m unittest {posargs}
    coverage html
    # Show misses by line
    coverage report -m
deps=
    coverage
    {[base]deps}

[testenv:flake8]
commands=python -m flake8 .
deps=flake8

[testenv:commit_ready]
commands=
    python -m unittest --failfast {posargs}
    python -m flake8 .
deps=
    flake8
    {[base]deps}

[testenv:docs]
commands=
    python -m pep257
    /bin/bash -c 'rst-lint $(find . -not -path "*tox*" -not -path "*tests*" -not -path "*docs*" -type f -not -name "local_config.py" -name "*.py")'
deps=
    pep257
    restructuredtext-lint

[flake8]
exclude=docs/<|MERGE_RESOLUTION|>--- conflicted
+++ resolved
@@ -7,11 +7,8 @@
 [base]
 deps=
     -rrequirements.txt
-<<<<<<< HEAD
     beautifulsoup4
-=======
     py-dateutil
->>>>>>> 27c2684f
     selenium
 
 [testenv:nocover]
