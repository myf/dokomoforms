--- conflicted
+++ resolved
@@ -67,15 +67,9 @@
     :return: The Insert object. Execute this!
     """
     question = question_select(question_id)
-<<<<<<< HEAD
     tcn = type_constraint_name
 
     values = {'question_id': question_id,
-=======
-    answer_type = 'answer_text' if is_other else 'answer_' + type_constraint_name
-    values = {answer_type: _sanitize_answer(answer, type_constraint_name),
-              'question_id': question_id,
->>>>>>> 95ce6339
               'submission_id': submission_id,
               'type_constraint_name': tcn,
               'sequence_number': sequence_number,
@@ -86,8 +80,7 @@
         values['answer_text'] = answer[0]
         values['answer_location'] = _sanitize_answer(answer[1], 'location')
     else:
-        other = question.logic['with_other']
-        answer_type = 'answer_text' if other else 'answer_' + tcn
+        answer_type = 'answer_text' if is_other else 'answer_' + tcn
         values[answer_type] = _sanitize_answer(answer, tcn)
 
     return answer_table.insert().values(values)
